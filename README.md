# 🎯 Claude Code Usage Monitor
[![PyPI Version](https://img.shields.io/pypi/v/claude-usage-monitor.svg)](https://pypi.org/project/claude-usage-monitor/)
[![Python Version](https://img.shields.io/badge/python-3.7+-blue.svg)](https://python.org)
[![License: MIT](https://img.shields.io/badge/License-MIT-yellow.svg)](https://opensource.org/licenses/MIT)
[![PRs Welcome](https://img.shields.io/badge/PRs-welcome-brightgreen.svg)](http://makeapullrequest.com)

A beautiful real-time terminal monitoring tool for Claude AI token usage. Track your token consumption, burn rate, and get predictions about when you'll run out of tokens.

![Claude Token Monitor Screenshot](https://raw.githubusercontent.com/Maciek-roboblog/Claude-Code-Usage-Monitor/main/doc/sc.png)

---

## 📑 Table of Contents

- [✨ Key Features](#-key-features)
- [🚀 Installation](#-installation)
  - [⚡ Modern Installation with uv (Recommended)](#-modern-installation-with-uv-recommended)
  - [📦 Installation with pip](#-installation-with-pip)
  - [🛠️ Other Package Managers](#️-other-package-managers)
- [📖 Usage](#-usage)
  - [Basic Usage](#basic-usage)
  - [Configuration Options](#configuration-options)
    - [Compact Mode](#compact-mode)
  - [Available Plans](#available-plans)
- [🙏 Please Help Test This Release!](#-please-help-test-this-release)
- [✨ Features & How It Works](#-features--how-it-works)
  - [Current Features](#current-features)
  - [Understanding Claude Sessions](#understanding-claude-sessions)
  - [Token Limits by Plan](#token-limits-by-plan)
  - [Smart Detection Features](#smart-detection-features)
- [🚀 Usage Examples](#-usage-examples)
  - [Common Scenarios](#common-scenarios)
  - [Best Practices](#best-practices)
- [🔧 Development Installation](#-development-installation)
- [Troubleshooting](#troubleshooting)
  - [Installation Issues](#installation-issues)
  - [Runtime Issues](#runtime-issues)
- [📞 Contact](#-contact)
- [📚 Additional Documentation](#-additional-documentation)
- [📝 License](#-license)
- [🤝 Contributors](#-contributors)
- [🙏 Acknowledgments](#-acknowledgments)



## ✨ Key Features

- **🔄 Real-time monitoring** - Updates every 3 seconds with smooth refresh
- **📊 Visual progress bars** - Beautiful color-coded token and time progress bars
- **🔮 Smart predictions** - Calculates when tokens will run out based on current burn rate
- **🤖 Auto-detection** - Automatically switches to custom max when Pro limit is exceeded
- **📋 Multiple plan support** - Works with Pro, Max5, Max20, and auto-detect plans
- **⚠️ Warning system** - Alerts when tokens exceed limits or will deplete before session reset
- **💼 Professional UI** - Clean, colorful terminal interface with emojis
- **🎨 Smart Theming** - Automatic light/dark theme detection with manual override options
- **⏰ Customizable scheduling** - Set your own reset times and timezones
<<<<<<< HEAD
- **📱 Compact mode** - Single-line display perfect for tmux and narrow terminals
=======
- **🌍 Multilingual Support** - Available in English, French, Spanish and German with automatic locale detection
>>>>>>> 4c9e690a


## 🚀 Installation
### ⚡ Modern Installation with uv (Recommended)

**Why uv is the best choice:**
- ✅ Creates isolated environments automatically (no system conflicts)
- ✅ No Python version issues
- ✅ No "externally-managed-environment" errors
- ✅ Easy updates and uninstallation
- ✅ Works on all platforms

The fastest and easiest way to install and use the monitor:

[![PyPI](https://img.shields.io/pypi/v/claude-usage-monitor.svg)](https://pypi.org/project/claude-usage-monitor/)

#### Install from PyPI

```bash
# Install directly from PyPI with uv (easiest)
uv tool install claude-usage-monitor

# Run from anywhere
claude-usage-monitor
```

#### Install from Source

```bash
# Clone and install from source
git clone https://github.com/Maciek-roboblog/Claude-Code-Usage-Monitor.git
cd Claude-Code-Usage-Monitor
uv tool install .

# Run from anywhere
claude-monitor
```

#### First-time uv users
If you don't have uv installed yet, get it with one command:

```bash
# On Linux/macOS:
curl -LsSf https://astral.sh/uv/install.sh | sh

# On Windows:
powershell -ExecutionPolicy ByPass -c "irm https://astral.sh/uv/install.ps1 | iex"

# After installation, restart your terminal
```

### 📦 Installation with pip

```bash
# Install from PyPI
pip install claude-usage-monitor

# If claude-monitor command is not found, add ~/.local/bin to PATH:
echo 'export PATH="$HOME/.local/bin:$PATH"' >> ~/.bashrc
source ~/.bashrc  # or restart your terminal

# Run from anywhere (dependencies auto-install on first run)
claude-usage-monitor
```

>
> **⚠️ PATH Setup**: If you see `WARNING: The script claude-monitor is installed in '/home/username/.local/bin' which is not on PATH`, follow the export PATH command above.
>
> **⚠️ Important**: On modern Linux distributions (Ubuntu 23.04+, Debian 12+, Fedora 38+), you may encounter an "externally-managed-environment" error. Instead of using `--break-system-packages`, we strongly recommend:
> 1. **Use uv instead** (see above) - it's safer and easier
> 2. **Use a virtual environment** - `python3 -m venv myenv && source myenv/bin/activate`
> 3. **Use pipx** - `pipx install claude-usage-monitor`
>
> See the Troubleshooting section for detailed solutions.

### 🛠️ Other Package Managers

#### pipx (Isolated Environments)
```bash
# Install with pipx
pipx install claude-usage-monitor

# Run from anywhere (dependencies auto-install on first run)
claude-usage-monitor
```

#### conda/mamba
```bash
# Install with pip in conda environment
pip install claude-usage-monitor

# Run from anywhere (dependencies auto-install on first run)
claude-usage-monitor
```

## 📖 Usage

### Basic Usage

#### With uv tool installation (Recommended)
```bash
# Default (Pro plan - 7,000 tokens)
claude-usage-monitor

# Compact mode for narrow terminals/tmux
claude-usage-monitor --compact

# Exit the monitor
# Press Ctrl+C to gracefully exit
```

#### Development mode
If running from source, use `./claude_monitor.py` instead of `claude-usage-monitor`.

### Configuration Options

#### Specify Your Plan

```bash
# Pro plan (~7,000 tokens) - Default
claude-monitor --plan pro

# Max5 plan (~35,000 tokens)
claude-monitor --plan max5

# Max20 plan (~140,000 tokens)
claude-monitor --plan max20

# Auto-detect from highest previous session
claude-monitor --plan custom_max
```

#### Custom Reset Times

```bash
# Reset at 3 AM
claude-monitor --reset-hour 3

# Reset at 10 PM
claude-monitor --reset-hour 22
```

#### Timezone Configuration

The default timezone is **Europe/Warsaw**. Change it to any valid timezone:

```bash
# Use US Eastern Time
claude-monitor --timezone US/Eastern

# Use Tokyo time
claude-monitor --timezone Asia/Tokyo

# Use UTC
claude-monitor --timezone UTC

# Use London time
claude-monitor --timezone Europe/London
```

#### Language Configuration

Configure your preferred language for the interface:

```bash
# French interface
claude-monitor --language fr

# English interface  
claude-monitor --language en

# Spanish interface
claude-monitor --language es

# German interface
claude-monitor --language de

# Auto-detect from system (default)
claude-monitor --language auto

# Combined with other options
claude-monitor --plan max5 --language fr --timezone Europe/Paris
```

**Configuration File Example:**
```yaml
# config.yaml
plan: max5
language: fr
timezone: Europe/Paris
reset_hour: 2
theme: auto
```

#### Theme Configuration

The monitor automatically detects your terminal theme (light/dark) and adapts colors accordingly:

```bash
# Auto-detect theme (default)
claude-monitor

# Force light theme
claude-monitor --theme light

# Force dark theme  
claude-monitor --theme dark

# Auto-detect with explicit setting
claude-monitor --theme auto

# Debug theme detection
claude-monitor --theme-debug
```

#### Compact Mode

For narrow terminals, tmux integration, or when you need minimal screen space:

```bash
# Enable compact single-line display mode
claude-monitor --compact
claude-monitor -c

# Combine with other options
claude-monitor --compact --plan max20
claude-monitor -c --reset-hour 9 --timezone US/Eastern
```

**Compact Mode Features:**
- **Single-line display**: Shows all essential information in one line
- **Format**: `Claude : 9.2K/35K (26.3%) | 🔥51.9/min | End: 02:13 | Reset: 18:00 | 17:57:08`
- **Perfect for tmux**: Integrates seamlessly with tmux status bars
- **Narrow terminal friendly**: Works well in terminals with limited width
- **Real-time updates**: Updates every 3 seconds like the full interface
- **Critical notifications**: Important warnings still appear below the compact line

**Use Cases:**
- **tmux integration**: Perfect for tmux status windows
- **Terminal multiplexers**: Works well with screen, byobu, etc.
- **Narrow terminals**: Ideal for split-screen development
- **Background monitoring**: Minimal distraction while coding
- **SSH sessions**: Reduced bandwidth usage for remote monitoring


### Available Plans

| Plan | Token Limit | Best For |
|------|-------------|----------|
| **pro** | ~7,000 | Light usage, testing (default) |
| **max5** | ~35,000 | Regular development |
| **max20** | ~140,000 | Heavy usage, large projects |
| **custom_max** | Auto-detect | Uses highest from previous sessions |


## 🙏 Please Help Test This Release!

> **We need your help!** This is a new release and we want to ensure it works perfectly on all systems.
>
> **If something doesn't work:**
> 1. Switch to the [develop branch](https://github.com/Maciek-roboblog/Claude-Code-Usage-Monitor/tree/develop) for the latest fixes:
>    ```bash
>    git clone -b develop https://github.com/Maciek-roboblog/Claude-Code-Usage-Monitor.git
>    cd Claude-Code-Usage-Monitor
>    python3 -m venv venv
>    source venv/bin/activate  # On Windows: venv\Scripts\activate
>    pip install -e .
>    claude-monitor
>    ```
> 2. Create an issue with title format: **[MAIN-PROBLEM]: Your specific problem**
>    - Example: `[MAIN-PROBLEM]: Command not found after pip install on Ubuntu 24.04`
>    - Include your OS, Python version, and installation method
>    - [Create Issue Here](https://github.com/Maciek-roboblog/Claude-Code-Usage-Monitor/issues/new)
>
> **Thank you for helping make this tool better! 🚀**

## LATEST STABLE VERSION FOR USE IS ON PYPI THIS VERSION IS LITTLE BIT TRICKY AND I WILL FIX IT 24.06.2025


## ✨ Features & How It Works

### Current Features

#### 🔄 Real-time Monitoring
- Updates every 3 seconds with smooth refresh
- No screen flicker - intelligent display updates
- Live token consumption tracking across multiple sessions

#### 📊 Visual Progress Bars
- **Token Progress**: Color-coded bars showing current usage vs limits
  - 🟢 **Green (0-49%)**: Safe usage level
  - 🟡 **Yellow (50-89%)**: Warning - approaching limit
  - 🔴 **Red (90-100%)**: Critical - near or at limit
- **Time Progress**: Visual countdown to next session reset with blue progress indicator
- **Burn Rate Indicator**: Real-time consumption velocity with emoji indicators (🐌➡️🚀⚡)

#### 🔮 Smart Predictions
- Calculates when tokens will run out based on current burn rate
- Warns if tokens will deplete before next session reset
- Analyzes usage patterns from the last hour

#### 🤖 Auto-Detection System
- **Smart Plan Switching**: Automatically switches from Pro to custom_max when limits exceeded
- **Limit Discovery**: Scans previous sessions to find your actual token limits
- **Intelligent Notifications**: Shows when automatic switches occur

### Understanding Claude Sessions

#### How Claude Code Sessions Work

Claude Code operates on a **5-hour rolling session window system**:

1. **Session Start**: Begins with your first message to Claude
2. **Session Duration**: Lasts exactly 5 hours from that first message
3. **Token Limits**: Apply within each 5-hour session window
4. **Multiple Sessions**: Can have several active sessions simultaneously
5. **Rolling Windows**: New sessions can start while others are still active

#### Session Reset Schedule

**Default reference times** (in your configured timezone):
- `04:00`, `09:00`, `14:00`, `18:00`, `23:00`

> **⚠️ Important**: These are reference times for planning. Your actual token refresh happens exactly 5 hours after YOUR first message in each session.

**Example Session Timeline:**
```
10:30 AM - First message (Session A starts)
03:30 PM - Session A expires (5 hours later)

12:15 PM - First message (Session B starts)
05:15 PM - Session B expires (5 hours later)
```

#### Burn Rate Calculation

The monitor calculates burn rate using sophisticated analysis:

1. **Data Collection**: Gathers token usage from all sessions in the last hour
2. **Pattern Analysis**: Identifies consumption trends across overlapping sessions
3. **Velocity Tracking**: Calculates tokens consumed per minute
4. **Prediction Engine**: Estimates when current session tokens will deplete
5. **Real-time Updates**: Adjusts predictions as usage patterns change

### Token Limits by Plan

#### Standard Plans

| Plan | Approximate Limit | Typical Usage |
|------|------------------|---------------|
| **Claude Pro** | ~7,000 tokens | Light coding, testing, learning |
| **Claude Max5** | ~35,000 tokens | Regular development work |
| **Claude Max20** | ~140,000 tokens | Heavy usage, large projects |

#### Auto-Detection Plans

| Plan | How It Works | Best For |
|------|-------------|----------|
| **custom_max** | Scans all previous sessions, uses highest token count found | Users with variable/unknown limits |

### Smart Detection Features

#### Automatic Plan Switching

When using the default Pro plan:

1. **Detection**: Monitor notices token usage exceeding 7,000
2. **Analysis**: Scans previous sessions for actual limits
3. **Switch**: Automatically changes to custom_max mode
4. **Notification**: Displays clear message about the change
5. **Continuation**: Keeps monitoring with new, higher limit

#### Limit Discovery Process

The auto-detection system:

1. **Scans History**: Examines all available session blocks
2. **Finds Peaks**: Identifies highest token usage achieved
3. **Validates Data**: Ensures data quality and recency
4. **Sets Limits**: Uses discovered maximum as new limit
5. **Learns Patterns**: Adapts to your actual usage capabilities


## 🚀 Usage Examples

### Common Scenarios

#### 🌅 Morning Developer
**Scenario**: You start work at 9 AM and want tokens to reset aligned with your schedule.

```bash
# Set custom reset time to 9 AM
./claude_monitor.py --reset-hour 9

# With your timezone
./claude_monitor.py --reset-hour 9 --timezone US/Eastern
```

**Benefits**:
- Reset times align with your work schedule
- Better planning for daily token allocation
- Predictable session windows

#### 🌙 Night Owl Coder
**Scenario**: You often work past midnight and need flexible reset scheduling.

```bash
# Reset at midnight for clean daily boundaries
./claude_monitor.py --reset-hour 0

# Late evening reset (11 PM)
./claude_monitor.py --reset-hour 23
```

**Strategy**:
- Plan heavy coding sessions around reset times
- Use late resets to span midnight work sessions
- Monitor burn rate during peak hours

#### 🔄 Heavy User with Variable Limits
**Scenario**: Your token limits seem to change, and you're not sure of your exact plan.

```bash
# Auto-detect your highest previous usage
claude-monitor --plan custom_max

# Monitor with custom scheduling
claude-monitor --plan custom_max --reset-hour 6
```

**Approach**:
- Let auto-detection find your real limits
- Monitor for a week to understand patterns
- Note when limits change or reset

#### 🌍 International User
**Scenario**: You're working across different timezones or traveling.

```bash
# US East Coast
claude-monitor --timezone America/New_York

# Europe
claude-monitor --timezone Europe/London

# Asia Pacific
claude-monitor --timezone Asia/Singapore

# UTC for international team coordination
claude-monitor --timezone UTC --reset-hour 12
```

#### ⚡ Quick Check
**Scenario**: You just want to see current status without configuration.

```bash
# Just run it with defaults
claude-monitor

# Press Ctrl+C after checking status
```

#### 📱 Compact Mode Usage
**Scenario**: You need minimal screen space or want to integrate with tmux.

```bash
# Basic compact mode
claude-monitor --compact

# Compact mode with specific plan
claude-monitor --compact --plan max20

# Perfect for tmux integration
tmux new-window -n claude 'claude-monitor --compact --plan max5'

# Background monitoring in split terminal
claude-monitor -c --timezone US/Eastern --reset-hour 9
```

**Benefits**:
- Single-line display saves valuable screen space
- Shows all essential information: tokens, burn rate, predictions
- Perfect for terminal multiplexers (tmux, screen, byobu)
- Less distracting for background monitoring
- Works well with SSH sessions and narrow terminals

### Plan Selection Strategies

#### How to Choose Your Plan

**Start with Default (Recommended for New Users)**
```bash
# Pro plan detection with auto-switching
claude-monitor
```
- Monitor will detect if you exceed Pro limits
- Automatically switches to custom_max if needed
- Shows notification when switching occurs

**Known Subscription Users**
```bash
# If you know you have Max5
claude-monitor --plan max5

# If you know you have Max20
claude-monitor --plan max20
```

**Unknown Limits**
```bash
# Auto-detect from previous usage
claude-monitor --plan custom_max
```

### Best Practices

#### Setup Best Practices

1. **Start Early in Sessions**
   ```bash
   # Begin monitoring when starting Claude work (uv installation)
   claude-monitor

   # Or development mode
   ./claude_monitor.py
   ```
   - Gives accurate session tracking from the start
   - Better burn rate calculations
   - Early warning for limit approaches

2. **Use Modern Installation (Recommended)**
   ```bash
   # Easy installation and updates with uv
   uv tool install claude-monitor
   claude-monitor --plan max5
   ```
   - Clean system installation
   - Easy updates and maintenance
   - Available from anywhere

3. **Custom Shell Alias (Legacy Setup)**
   ```bash
   # Add to ~/.bashrc or ~/.zshrc (only for development setup)
   alias claude-monitor='cd ~/Claude-Code-Usage-Monitor && source venv/bin/activate && ./claude_monitor.py'
   ```

#### Usage Best Practices

1. **Monitor Burn Rate Velocity**
   - Watch for sudden spikes in token consumption
   - Adjust coding intensity based on remaining time
   - Plan big refactors around session resets

2. **Strategic Session Planning**
   ```bash
   # Plan heavy usage around reset times
   claude-monitor --reset-hour 9
   ```
   - Schedule large tasks after resets
   - Use lighter tasks when approaching limits
   - Leverage multiple overlapping sessions

3. **Timezone Awareness**
   ```bash
   # Always use your actual timezone
   claude-monitor --timezone Europe/Warsaw
   ```
   - Accurate reset time predictions
   - Better planning for work schedules
   - Correct session expiration estimates

#### Optimization Tips

1. **Terminal Setup**
   - Use terminals with at least 80 character width
   - Enable color support for better visual feedback (check `COLORTERM` environment variable)
   - Consider dedicated terminal window for monitoring
   - Use terminals with truecolor support for best theme experience

2. **Workflow Integration**
   ```bash
   # Start monitoring with your development session (uv installation)
   tmux new-session -d -s claude-monitor 'claude-monitor'

   # Or development mode
   tmux new-session -d -s claude-monitor './claude_monitor.py'

   # Check status anytime
   tmux attach -t claude-monitor
   ```

3. **Compact Mode Integration**
   ```bash
   # Perfect for tmux status windows
   tmux new-session -d -s claude-compact 'claude-monitor --compact'
   
   # Combine with other options for optimal setup
   tmux new-session -d -s claude-compact 'claude-monitor --compact --plan max20 --timezone US/Eastern'
   
   # For narrow terminal splits
   claude-monitor --compact --plan max5
   
   # Background monitoring while coding
   claude-monitor -c --reset-hour 9
   ```

4. **Multi-Session Strategy**
   - Remember sessions last exactly 5 hours
   - You can have multiple overlapping sessions
   - Plan work across session boundaries

#### Real-World Workflows

**Large Project Development**
```bash
# Setup for sustained development
claude-monitor --plan max20 --reset-hour 8 --timezone America/New_York
```

**Daily Routine**:
1. **8:00 AM**: Fresh tokens, start major features
2. **10:00 AM**: Check burn rate, adjust intensity
3. **12:00 PM**: Monitor for afternoon session planning
4. **2:00 PM**: New session window, tackle complex problems
5. **4:00 PM**: Light tasks, prepare for evening session

**Learning & Experimentation**
```bash
# Flexible setup for learning
claude-monitor --plan pro
```

**Sprint Development**
```bash
# High-intensity development setup
claude-monitor --plan max20 --reset-hour 6
```

## 🔧 Development Installation

For contributors and developers who want to work with the source code:

### Quick Start (Development/Testing)

For immediate testing or development:

```bash
# Install Python dependency
pip install pytz
pip install rich>=13.0.0

git clone https://github.com/Maciek-roboblog/Claude-Code-Usage-Monitor.git
cd Claude-Code-Usage-Monitor
python claude_monitor.py
```

### Prerequisites

1. **Python 3.7+** installed on your system


### Virtual Environment Setup

#### Why Use Virtual Environment?

Using a virtual environment is **strongly recommended** because:

- **🛡️ Isolation**: Keeps your system Python clean and prevents dependency conflicts
- **📦 Portability**: Easy to replicate the exact environment on different machines
- **🔄 Version Control**: Lock specific versions of dependencies for stability
- **🧹 Clean Uninstall**: Simply delete the virtual environment folder to remove everything
- **👥 Team Collaboration**: Everyone uses the same Python and package versions

#### Installing virtualenv (if needed)

If you don't have `venv` module available:

```bash
# Ubuntu/Debian
sudo apt-get update
sudo apt-get install python3-venv

# Fedora/RHEL/CentOS
sudo dnf install python3-venv

# macOS (usually comes with Python)
# If not available, install Python via Homebrew:
brew install python3

# Windows (usually comes with Python)
# If not available, reinstall Python from python.org
# Make sure to check "Add Python to PATH" during installation
```

Alternatively, use the `virtualenv` package:
```bash
# Install virtualenv via pip
pip install virtualenv

# Then create virtual environment with:
virtualenv venv
# instead of: python3 -m venv venv
```

#### Step-by-Step Setup

```bash
# 1. Clone the repository
git clone https://github.com/Maciek-roboblog/Claude-Code-Usage-Monitor.git
cd Claude-Code-Usage-Monitor

# 2. Create virtual environment
python3 -m venv venv
# Or if using virtualenv package:
# virtualenv venv

# 3. Activate virtual environment
# On Linux/Mac:
source venv/bin/activate
# On Windows:
# venv\Scripts\activate

# 4. Install Python dependencies
pip install pytz
pip install rich>=13.0.0
# 5. Make script executable (Linux/Mac only)
chmod +x claude_monitor.py

# 6. Run the monitor
python claude_monitor.py
```

#### Daily Usage

After initial setup, you only need:

```bash
# Navigate to project directory
cd Claude-Code-Usage-Monitor

# Activate virtual environment
source venv/bin/activate  # Linux/Mac
# venv\Scripts\activate   # Windows

# Run monitor
./claude_monitor.py  # Linux/Mac
# python claude_monitor.py  # Windows

# When done, deactivate
deactivate
```

#### Pro Tip: Shell Alias

Create an alias for quick access:
```bash
# Add to ~/.bashrc or ~/.zshrc
alias claude-monitor='cd ~/Claude-Code-Usage-Monitor && source venv/bin/activate && ./claude_monitor.py'

# Then just run:
claude-monitor
```

## Troubleshooting

### Installation Issues

#### "externally-managed-environment" Error

On modern Linux distributions (Ubuntu 23.04+, Debian 12+, Fedora 38+), you may encounter:
```
error: externally-managed-environment
× This environment is externally managed
```

**Solutions (in order of preference):**

1. **Use uv (Recommended)**
   ```bash
   # Install uv first
   curl -LsSf https://astral.sh/uv/install.sh | sh

   # Then install with uv
   uv tool install claude-monitor
   ```

2. **Use pipx (Isolated Environment)**
   ```bash
   # Install pipx
   sudo apt install pipx  # Ubuntu/Debian
   # or
   python3 -m pip install --user pipx

   # Install claude-monitor
   pipx install claude-monitor
   ```

3. **Use virtual environment**
   ```bash
   python3 -m venv myenv
   source myenv/bin/activate
   pip install claude-monitor
   ```

4. **Force installation (Not Recommended)**
   ```bash
   pip install --user claude-monitor --break-system-packages
   ```
   ⚠️ **Warning**: This bypasses system protection and may cause conflicts. We strongly recommend using a virtual environment instead.

#### Command Not Found After pip Install

If `claude-monitor` command is not found after pip installation:

1. **Check if it's a PATH issue**
   ```bash
   # Look for the warning message during pip install:
   # WARNING: The script claude-monitor is installed in '/home/username/.local/bin' which is not on PATH
   ```

2. **Add to PATH**
   ```bash
   # Add this to ~/.bashrc or ~/.zshrc
   echo 'export PATH="$HOME/.local/bin:$PATH"' >> ~/.bashrc

   # Reload shell
   source ~/.bashrc  # or source ~/.zshrc
   ```

3. **Verify installation location**
   ```bash
   # Find where pip installed the script
   pip show -f claude-monitor | grep claude-monitor
   ```

4. **Run directly with Python**
   ```bash
   python3 -m claude_monitor
   ```

#### Python Version Conflicts

If you have multiple Python versions:

1. **Check Python version**
   ```bash
   python3 --version
   pip3 --version
   ```

2. **Use specific Python version**
   ```bash
   python3.11 -m pip install claude-monitor
   python3.11 -m claude_monitor
   ```

3. **Use uv (handles Python versions automatically)**
   ```bash
   uv tool install claude-monitor
   ```

### Runtime Issues

#### No active session found
If you encounter the error `No active session found`, please follow these steps:

1. **Initial Test**:
   Launch Claude Code and send at least two messages. In some cases, the session may not initialize correctly on the first attempt, but it resolves after a few interactions.

2. **Configuration Path**:
   If the issue persists, consider specifying a custom configuration path. By default, Claude Code uses `~/.config/claude`. You may need to adjust this path depending on your environment.

```bash
CLAUDE_CONFIG_DIR=~/.config/claude ./claude_monitor.py
```


## 📞 Contact

Have questions, suggestions, or want to collaborate? Feel free to reach out!

**📧 Email**: [maciek@roboblog.eu](mailto:maciek@roboblog.eu)

Whether you need help with setup, have feature requests, found a bug, or want to discuss potential improvements, don't hesitate to get in touch. I'm always happy to help and hear from users of the Claude Code Usage Monitor!


## 📚 Additional Documentation

- **[Development Roadmap](DEVELOPMENT.md)** - ML features, PyPI package, Docker plans
- **[Contributing Guide](CONTRIBUTING.md)** - How to contribute, development guidelines
- **[Troubleshooting](TROUBLESHOOTING.md)** - Common issues and solutions


## 📝 License

[MIT License](LICENSE) - feel free to use and modify as needed.

## 🤝 Contributors

- [@adawalli](https://github.com/adawalli)
- [@taylorwilsdon](https://github.com/taylorwilsdon)
- [@moneroexamples](https://github.com/moneroexamples)

Want to contribute? Check out our [Contributing Guide](CONTRIBUTING.md)!


## Star History

[![Star History Chart](https://api.star-history.com/svg?repos=Maciek-roboblog/Claude-Code-Usage-Monitor&type=Date)](https://www.star-history.com/#Maciek-roboblog/Claude-Code-Usage-Monitor&Date)

---

<div align="center">

**⭐ Star this repo if you find it useful! ⭐**

[Report Bug](https://github.com/Maciek-roboblog/Claude-Code-Usage-Monitor/issues) • [Request Feature](https://github.com/Maciek-roboblog/Claude-Code-Usage-Monitor/issues) • [Contribute](CONTRIBUTING.md)

</div><|MERGE_RESOLUTION|>--- conflicted
+++ resolved
@@ -54,11 +54,8 @@
 - **💼 Professional UI** - Clean, colorful terminal interface with emojis
 - **🎨 Smart Theming** - Automatic light/dark theme detection with manual override options
 - **⏰ Customizable scheduling** - Set your own reset times and timezones
-<<<<<<< HEAD
 - **📱 Compact mode** - Single-line display perfect for tmux and narrow terminals
-=======
 - **🌍 Multilingual Support** - Available in English, French, Spanish and German with automatic locale detection
->>>>>>> 4c9e690a
 
 
 ## 🚀 Installation
