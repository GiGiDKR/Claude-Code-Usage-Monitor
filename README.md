# 🎯 Claude Code Usage Monitor
[![PyPI Version](https://img.shields.io/pypi/v/claude-monitor.svg)](https://pypi.org/project/claude-monitor/)
[![Python Version](https://img.shields.io/badge/python-3.9+-blue.svg)](https://python.org)
[![License: MIT](https://img.shields.io/badge/License-MIT-yellow.svg)](https://opensource.org/licenses/MIT)
[![PRs Welcome](https://img.shields.io/badge/PRs-welcome-brightgreen.svg)](http://makeapullrequest.com)
[![codecov](https://codecov.io/gh/Maciek-roboblog/Claude-Code-Usage-Monitor/branch/main/graph/badge.svg)](https://codecov.io/gh/Maciek-roboblog/Claude-Code-Usage-Monitor)

A beautiful real-time terminal monitoring tool for Claude AI token usage with advanced analytics, machine learning-based predictions, and Rich UI. Track your token consumption, burn rate, cost analysis, and get intelligent predictions about session limits.

![Claude Token Monitor Screenshot](https://raw.githubusercontent.com/Maciek-roboblog/Claude-Code-Usage-Monitor/main/doc/scnew.png)

---

## 📑 Table of Contents

- [✨ Key Features](#-key-features)
- [🚀 Installation](#-installation)
  - [⚡ Modern Installation with uv (Recommended)](#-modern-installation-with-uv-recommended)
  - [📦 Installation with pip](#-installation-with-pip)
  - [🛠️ Other Package Managers](#️-other-package-managers)
  - [� Docker Installation (Containerized)](#-docker-installation-containerized)
- [📖 Usage](#-usage)
  - [Get Help](#get-help)
  - [Basic Usage](#basic-usage)
  - [Configuration Options](#configuration-options)
  - [Available Plans](#available-plans)
- [🙏 Please Help Test This Release!](#-please-help-test-this-release)
- [✨ Features & How It Works](#-features--how-it-works)
  - [Current Features](#current-features)
  - [Understanding Claude Sessions](#understanding-claude-sessions)
  - [Token Limits by Plan](#token-limits-by-plan)
  - [Smart Detection Features](#smart-detection-features)
- [🚀 Usage Examples](#-usage-examples)
  - [Common Scenarios](#common-scenarios)
  - [Best Practices](#best-practices)
- [🔧 Development Installation](#-development-installation)
- [Troubleshooting](#troubleshooting)
  - [Installation Issues](#installation-issues)
  - [Docker Issues](#docker-issues)
  - [Runtime Issues](#runtime-issues)
- [📞 Contact](#-contact)
- [📚 Additional Documentation](#-additional-documentation)
- [📝 License](#-license)
- [🤝 Contributors](#-contributors)
- [🙏 Acknowledgments](#-acknowledgments)



## ✨ Key Features

### 🚀 **v3.0.0 Major Update - Complete Architecture Rewrite**

- **🔮 ML-based predictions** - P90 percentile calculations and intelligent session limit detection
- **🔄 Real-time monitoring** - Configurable refresh rates (0.1-20 Hz) with intelligent display updates
- **📊 Advanced Rich UI** - Beautiful color-coded progress bars, tables, and layouts with WCAG-compliant contrast
- **🤖 Smart auto-detection** - Automatic plan switching with custom limit discovery
- **📋 Enhanced plan support** - Updated limits: Pro (44k), Max5 (88k), Max20 (220k), Custom (P90-based)
- **⚠️ Advanced warning system** - Multi-level alerts with cost and time predictions
- **💼 Professional Architecture** - Modular design with Single Responsibility Principle (SRP) compliance
- **🎨 Intelligent theming** - Scientific color schemes with automatic terminal background detection
- **⏰ Advanced scheduling** - Auto-detected system timezone and time format preferences
- **📈 Cost analytics** - Model-specific pricing with cache token calculations
- **🔧 Pydantic validation** - Type-safe configuration with automatic validation
- **📝 Comprehensive logging** - Optional file logging with configurable levels
- **🧪 Extensive testing** - 100+ test cases with full coverage
- **🎯 Error reporting** - Optional Sentry integration for production monitoring
- **⚡ Performance optimized** - Advanced caching and efficient data processing

### 📋 Default Custom Plan

The **Custom plan** is now the default option, specifically designed for 5-hour Claude Code sessions. It monitors three critical metrics:
- **Token usage** - Tracks your token consumption
- **Messages usage** - Monitors message count
- **Cost usage** - The most important metric for long sessions

The Custom plan automatically adapts to your usage patterns by analyzing all your sessions from the last 192 hours (8 days) and calculating personalized limits based on your actual usage. This ensures accurate predictions and warnings tailored to your specific workflow.


## 🚀 Installation
### ⚡ Modern Installation with uv (Recommended)

**Why uv is the best choice:**
- ✅ Creates isolated environments automatically (no system conflicts)
- ✅ No Python version issues
- ✅ No "externally-managed-environment" errors
- ✅ Easy updates and uninstallation
- ✅ Works on all platforms

The fastest and easiest way to install and use the monitor:

[![PyPI](https://img.shields.io/pypi/v/claude-monitor.svg)](https://pypi.org/project/claude-monitor/)

#### Install from PyPI

```bash
# Install directly from PyPI with uv (easiest)
uv tool install claude-monitor

# Run from anywhere
claude-monitor  # or cmonitor, ccmonitor for short
```


#### Install from Source

```bash
# Clone and install from source
git clone https://github.com/Maciek-roboblog/Claude-Code-Usage-Monitor.git
cd Claude-Code-Usage-Monitor
uv tool install .

# Run from anywhere
claude-monitor
```


#### First-time uv users
If you don't have uv installed yet, get it with one command:

```bash
# On Linux/macOS:
curl -LsSf https://astral.sh/uv/install.sh | sh

# On Windows:
powershell -ExecutionPolicy ByPass -c "irm https://astral.sh/uv/install.ps1 | iex"

# After installation, restart your terminal
```


### 📦 Installation with pip

```bash
# Install from PyPI
pip install claude-monitor

# If claude-monitor command is not found, add ~/.local/bin to PATH:
echo 'export PATH="$HOME/.local/bin:$PATH"' >> ~/.bashrc
source ~/.bashrc  # or restart your terminal

# Run from anywhere
claude-monitor  # or cmonitor, ccmonitor for short
```


>
> **⚠️ PATH Setup**: If you see WARNING: The script claude-monitor is installed in '/home/username/.local/bin' which is not on PATH, follow the export PATH command above.
>
> **⚠️ Important**: On modern Linux distributions (Ubuntu 23.04+, Debian 12+, Fedora 38+), you may encounter an "externally-managed-environment" error. Instead of using --break-system-packages, we strongly recommend:
> 1. **Use uv instead** (see above) - it's safer and easier
> 2. **Use a virtual environment** - python3 -m venv myenv && source myenv/bin/activate
> 3. **Use pipx** - pipx install claude-monitor
>
> See the Troubleshooting section for detailed solutions.

### 🛠️ Other Package Managers

#### pipx (Isolated Environments)
```bash
# Install with pipx
pipx install claude-monitor

# Run from anywhere
claude-monitor  # or claude-code-monitor, cmonitor, ccmonitor, ccm for short
```


#### conda/mamba
```bash
# Install with pip in conda environment
pip install claude-monitor

# Run from anywhere
claude-monitor  # or cmonitor, ccmonitor for short
```

<<<<<<< HEAD
=======
### 🐳 Docker Installation (Containerized)

Perfect for isolated environments without installing Python dependencies on your system.

#### Quick Start

```bash
# Build the optimized image
docker build -t claude-monitor .

# Run with your Claude data
docker run -it --rm \
  -v ~/.claude/projects:/data:ro \
  claude-monitor
```

#### Docker Compose (Recommended)

```bash
# Start monitoring service
docker-compose up -d

# View clean interface (without Docker prefixes)
docker logs claude-usage-monitor -f

# Stop the service
docker-compose down
```

#### Windows PowerShell

```powershell
# Set your Claude data path
$env:CLAUDE_DATA_PATH = "$env:USERPROFILE\.claude\projects"

# Run with Windows paths
docker run -it --rm -v "${env:CLAUDE_DATA_PATH}:/data:ro" claude-monitor
```

#### Configuration Options

| Environment Variable | Description | Values | Default |
|---------------------|-------------|---------|---------|
| `CLAUDE_PLAN` | Claude plan type | `pro`, `max5`, `max20`, `custom_max` | `pro` |
| `CLAUDE_THEME` | Interface theme | `light`, `dark`, `auto` | `auto` |
| `CLAUDE_TIMEZONE` | Display timezone | `UTC`, `Europe/Paris`, `US/Eastern`... | `UTC` |
| `CLAUDE_REFRESH_INTERVAL` | Refresh rate (seconds) | `3`, `5`, `10`... | `10` |
| `CLAUDE_DEBUG_MODE` | Debug logging | `true`, `false` | `false` |

## 📁 Customizing the Claude Projects Directory

By default, the container's `projects` volume is mounted from the `~/.claude/projects` folder on your host machine. You can customize this path by setting the `CLAUDE_PROJECTS_DIR` environment variable.

##### Usage

- **Default**:
   - If `CLAUDE_PROJECTS_DIR` is not set, the path `~/.claude/projects` will be used.
- **Customization**:
   - Set `CLAUDE_PROJECTS_DIR` in a `.env` file at the project root or in your shell before starting Docker Compose.

###### Example in a `.env` file:

```env
CLAUDE_PROJECTS_DIR=/path/to/my/projects
```

###### Example in the shell (PowerShell):

```powershell
$env:CLAUDE_PROJECTS_DIR = "D:/Claude/my_projects"
docker compose up
```

###### Example in the shell (bash):

```bash
export CLAUDE_PROJECTS_DIR=~/my_projects
docker compose up
```

The container will then use the specified path for the `/data` volume.

#### Advanced Usage

```bash
# Custom configuration
docker run -it --rm \
  -v ~/.claude/projects:/data:ro \
  -e CLAUDE_PLAN=max5 \
  -e CLAUDE_THEME=dark \
  -e CLAUDE_TIMEZONE=Europe/Paris \
  -e CLAUDE_REFRESH_INTERVAL=5 \
  claude-monitor

# Resource limits (production)
docker run -it --rm \
  -v ~/.claude/projects:/data:ro \
  --memory=256m \
  --cpus="0.5" \
  claude-monitor
```

#### Clean Interface Tips

**Problem**: Docker Compose shows repetitive `claude-usage-monitor |` prefixes?

**Solution**: Use these methods for a cleaner experience:

```bash
# Method 1: Detached mode + direct logs (cleanest)
docker-compose up -d
docker logs claude-usage-monitor -f

# Method 2: Use the provided management script
.\scripts\claude-monitor-clean.ps1  # Windows
./scripts/claude-monitor-clean.sh   # Linux/macOS
```

#### Docker Features

- ✅ **Multi-stage optimized build** - Small final image (~286MB)
- ✅ **Non-root security** - Runs as user `claude:claude` (UID 1001)
- ✅ **Health checks** - Built-in container health monitoring
- ✅ **Read-only data mount** - Your Claude data is never modified
- ✅ **Smart .dockerignore** - Optimized build context (faster builds)
- ✅ **Resource limits** - Memory and CPU controls available
>>>>>>> f711742d

## 📖 Usage

### Get Help

```bash
# Show help information
claude-monitor --help
```

#### Available Command-Line Parameters

| Parameter | Type | Default | Description |
|-----------|------|---------|-------------|
| --plan | string | custom | Plan type: pro, max5, max20, or custom |
| --custom-limit-tokens | int | None | Token limit for custom plan (must be > 0) |
| --timezone | string | auto | Timezone (auto-detected). Examples: UTC, America/New_York, Europe/London |
| --time-format | string | auto | Time format: 12h, 24h, or auto |
| --theme | string | auto | Display theme: light, dark, classic, or auto |
| --refresh-rate | int | 10 | Data refresh rate in seconds (1-60) |
| --refresh-per-second | float | 0.75 | Display refresh rate in Hz (0.1-20.0) |
| --reset-hour | int | None | Daily reset hour (0-23) |
| --log-level | string | INFO | Logging level: DEBUG, INFO, WARNING, ERROR, CRITICAL |
| --log-file | path | None | Log file path |
| --debug | flag | False | Enable debug logging |
| --version, -v | flag | False | Show version information |
| --clear | flag | False | Clear saved configuration |

#### Plan Options

| Plan | Token Limit | Cost Limit       | Description |
|------|-------------|------------------|-------------|
| pro | 19,000 | $18.00           | Claude Pro subscription |
| max5 | 88,000 | $35.00           | Claude Max5 subscription |
| max20 | 220,000 | $140.00          | Claude Max20 subscription |
| custom | P90-based | (default) $50.00 | Auto-detection with ML analysis |

#### Command Aliases

The tool can be invoked using any of these commands:
- claude-monitor (primary)
- claude-code-monitor (full name)
- cmonitor (short)
- ccmonitor (short alternative)
- ccm (shortest)

#### Save Flags Feature

The monitor automatically saves your preferences to avoid re-specifying them on each run:

**What Gets Saved:**
- Theme preferences (--theme)
- Timezone settings (--timezone)
- Time format (--time-format)
- Refresh rates (--refresh-rate, --refresh-per-second)
- Reset hour (--reset-hour)
- Custom token limits (--custom-limit-tokens)

**Configuration Location:** ~/.claude-monitor/last_used.json

**Usage Examples:**
```bash
# First run - specify preferences
claude-monitor --plan pro --theme dark --timezone "America/New_York"

# Subsequent runs - preferences automatically restored
claude-monitor --plan pro

# Override saved settings for this session
claude-monitor --plan pro --theme light

# Clear all saved preferences
claude-monitor --clear
```

**Key Features:**
- ✅ Automatic parameter persistence between sessions
- ✅ CLI arguments always override saved settings
- ✅ Atomic file operations prevent corruption
- ✅ Graceful fallback if config files are damaged
- ✅ Plan parameter never saved (must specify each time)

### Basic Usage

#### With uv tool installation (Recommended)
```bash
# Default (Custom plan with auto-detection)
claude-monitor

# Alternative commands
claude-code-monitor  # Full descriptive name
cmonitor             # Short alias
ccmonitor            # Short alternative
ccm                  # Shortest alias

# Exit the monitor
# Press Ctrl+C to gracefully exit
```

#### Development mode
If running from source, use python -m claude_monitor from the src/ directory.

#### With Docker

```bash
# Quick start with Docker
docker run -it --rm \
  -v ~/.claude/projects:/data:ro \
  claude-monitor

# With Docker Compose (background service)
docker-compose up -d
docker logs claude-usage-monitor -f

# Windows PowerShell
docker run -it --rm \
  -v "$env:USERPROFILE\.claude\projects:/data:ro" \
  claude-monitor
```

### Configuration Options

#### Specify Your Plan

```bash
# Custom plan with P90 auto-detection (Default)
claude-monitor --plan custom

# Pro plan (~44,000 tokens)
claude-monitor --plan pro

# Max5 plan (~88,000 tokens)
claude-monitor --plan max5

# Max20 plan (~220,000 tokens)
claude-monitor --plan max20

# Custom plan with explicit token limit
claude-monitor --plan custom --custom-limit-tokens 100000
```

#### Custom Reset Times

```bash
# Reset at 3 AM
claude-monitor --reset-hour 3

# Reset at 10 PM
claude-monitor --reset-hour 22
```

#### Performance and Display Configuration

```bash
# Adjust refresh rate (1-60 seconds, default: 10)
claude-monitor --refresh-rate 5

# Adjust display refresh rate (0.1-20 Hz, default: 0.75)
claude-monitor --refresh-per-second 1.0

# Set time format (auto-detected by default)
claude-monitor --time-format 24h  # or 12h

# Force specific theme
claude-monitor --theme dark  # light, dark, classic, auto

# Clear saved configuration
claude-monitor --clear
```

#### Timezone Configuration

The default timezone is **auto-detected from your system**. Override with any valid timezone:

```bash
# Use US Eastern Time
claude-monitor --timezone America/New_York

# Use Tokyo time
claude-monitor --timezone Asia/Tokyo

# Use UTC
claude-monitor --timezone UTC

# Use London time
claude-monitor --timezone Europe/London
```

#### Logging and Debugging

```bash
# Enable debug logging
claude-monitor --debug

# Log to file
claude-monitor --log-file ~/.claude-monitor/logs/monitor.log

# Set log level
claude-monitor --log-level WARNING  # DEBUG, INFO, WARNING, ERROR, CRITICAL
```

#### Docker Configuration Examples

All command-line options can be used with Docker via environment variables:

```bash
# Plan configuration
docker run -it --rm \
  -v ~/.claude/projects:/data:ro \
  -e CLAUDE_PLAN=max5 \
  claude-monitor

# Timezone and theme
docker run -it --rm \
  -v ~/.claude/projects:/data:ro \
  -e CLAUDE_TIMEZONE=US/Eastern \
  -e CLAUDE_THEME=dark \
  claude-monitor

# Complete configuration
docker run -it --rm \
  -v ~/.claude/projects:/data:ro \
  -e CLAUDE_PLAN=max20 \
  -e CLAUDE_TIMEZONE=Europe/London \
  -e CLAUDE_THEME=light \
  -e CLAUDE_REFRESH_INTERVAL=5 \
  -e CLAUDE_DEBUG_MODE=true \
  claude-monitor

# With Docker Compose (edit docker-compose.yml)
docker-compose up
```

### Available Plans

| Plan | Token Limit     | Best For |
|------|-----------------|----------|
| **custom** | P90 auto-detect | Intelligent limit detection (default) |
| **pro** | ~19,000         | Claude Pro subscription |
| **max5** | ~88,000         | Claude Max5 subscription |
| **max20** | ~220,000        | Claude Max20 subscription |

#### Advanced Plan Features

- **P90 Analysis**: Custom plan uses 90th percentile calculations from your usage history
- **Cost Tracking**: Model-specific pricing with cache token calculations
- **Limit Detection**: Intelligent threshold detection with 95% confidence


## 🚀 What's New in v3.0.0

### Major Changes

#### **Complete Architecture Rewrite**
- Modular design with Single Responsibility Principle (SRP) compliance
- Pydantic-based configuration with type safety and validation
- Advanced error handling with optional Sentry integration
- Comprehensive test suite with 100+ test cases

#### **Enhanced Functionality**
- **P90 Analysis**: Machine learning-based limit detection using 90th percentile calculations
- **Updated Plan Limits**: Pro (44k), Max5 (88k), Max20 (220k) tokens
- **Cost Analytics**: Model-specific pricing with cache token calculations
- **Rich UI**: WCAG-compliant themes with automatic terminal background detection

#### **New CLI Options**
- --refresh-per-second: Configurable display refresh rate (0.1-20 Hz)
- --time-format: Automatic 12h/24h format detection
- --custom-limit-tokens: Explicit token limits for custom plans
- --log-file and --log-level: Advanced logging capabilities
- --clear: Reset saved configuration
- Command aliases: claude-code-monitor, cmonitor, ccmonitor, ccm for convenience

#### **Breaking Changes**
- Package name changed from claude-usage-monitor to claude-monitor
- Default plan changed from pro to custom (with auto-detection)
- Minimum Python version increased to 3.9+
- Command structure updated (see examples above)


## ✨ Features & How It Works

### v3.0.0 Architecture Overview

The new version features a complete rewrite with modular architecture following Single Responsibility Principle (SRP):

### 🖥️ User Interface Layer

| Component            | Description           |
| -------------------- | --------------------- |
| **CLI Module**       | Pydantic-based        |
| **Settings/Config**  | Type-safe             |
| **Error Handling**   | Sentry-ready          |
| **Rich Terminal UI** | Adaptive Theme        |

---

### 🎛️ Monitoring Orchestrator

| Component                | Key Responsibilities                                             |
| ------------------------ | ---------------------------------------------------------------- |
| **Central Control Hub**  | Session Mgmt · Real-time Data Flow · Component Coordination      |
| **Data Manager**         | Cache Mgmt · File I/O · State Persist                           |
| **Session Monitor**      | Real-time · 5 hr Windows · Token Track                           |
| **UI Controller**        | Rich Display · Progress Bars · Theme System                     |
| **Analytics**            | P90 Calculator · Burn Rate · Predictions                        |

---

### 🏗️ Foundation Layer

| Component           | Core Features                                           |
| ------------------- | ------------------------------------------------------- |
| **Core Models**     | Session Data · Config Schema · Type Safety             |
| **Analysis Engine** | ML Algorithms · Statistical · Forecasting              |
| **Terminal Themes** | Auto-detection · WCAG Colors · Contrast Opt            |
| **Claude API Data** | Token Tracking · Cost Calculator · Session Blocks      |

---

**🔄 Data Flow:**
Claude Config Files → Data Layer → Analysis Engine → UI Components → Terminal Display


### Current Features

#### 🔄 Advanced Real-time Monitoring
- Configurable update intervals (1-60 seconds)
- High-precision display refresh (0.1-20 Hz)
- Intelligent change detection to minimize CPU usage
- Multi-threaded orchestration with callback system

#### 📊 Rich UI Components
- **Progress Bars**: WCAG-compliant color schemes with scientific contrast ratios
- **Data Tables**: Sortable columns with model-specific statistics
- **Layout Manager**: Responsive design that adapts to terminal size
- **Theme System**: Auto-detects terminal background for optimal readability

#### 🔮 Machine Learning Predictions
- **P90 Calculator**: 90th percentile analysis for intelligent limit detection
- **Burn Rate Analytics**: Multi-session consumption pattern analysis
- **Cost Projections**: Model-specific pricing with cache token calculations
- **Session Forecasting**: Predicts when sessions will expire based on usage patterns

#### 🤖 Intelligent Auto-Detection
- **Background Detection**: Automatically determines terminal theme (light/dark)
- **System Integration**: Auto-detects timezone and time format preferences
- **Plan Recognition**: Analyzes usage patterns to suggest optimal plans
- **Limit Discovery**: Scans historical data to find actual token limits

### Understanding Claude Sessions

#### How Claude Code Sessions Work

Claude Code operates on a **5-hour rolling session window system**:

1. **Session Start**: Begins with your first message to Claude
2. **Session Duration**: Lasts exactly 5 hours from that first message
3. **Token Limits**: Apply within each 5-hour session window
4. **Multiple Sessions**: Can have several active sessions simultaneously
5. **Rolling Windows**: New sessions can start while others are still active

#### Session Reset Schedule

**Example Session Timeline:**
10:30 AM - First message (Session A starts at 10 AM)
03:00 PM - Session A expires (5 hours later)

12:15 PM - First message (Session B starts 12PM)
05:15 PM - Session B expires (5 hours later 5PM)


#### Burn Rate Calculation

The monitor calculates burn rate using sophisticated analysis:

1. **Data Collection**: Gathers token usage from all sessions in the last hour
2. **Pattern Analysis**: Identifies consumption trends across overlapping sessions
3. **Velocity Tracking**: Calculates tokens consumed per minute
4. **Prediction Engine**: Estimates when current session tokens will deplete
5. **Real-time Updates**: Adjusts predictions as usage patterns change

### Token Limits by Plan

#### v3.0.0 Updated Plan Limits

| Plan | Limit (Tokens) | Cost Limit       | Messages | Algorithm |
|------|----------------|------------------|----------|-----------|
| **Claude Pro** | 19,000         | $18.00           | 250 | Fixed limit |
| **Claude Max5** | 88,000         | $35.00           | 1,000 | Fixed limit |
| **Claude Max20** | 220,000        | $140.00          | 2,000 | Fixed limit |
| **Custom** | P90-based      | (default) $50.00 | 250+ | Machine learning |

#### Advanced Limit Detection

- **P90 Analysis**: Uses 90th percentile of your historical usage
- **Confidence Threshold**: 95% accuracy in limit detection
- **Cache Support**: Includes cache creation and read token costs
- **Model-Specific**: Adapts to Claude 3.5, Claude 4, and future models

### Technical Requirements

#### Dependencies (v3.0.0)

```toml
# Core dependencies (automatically installed)
pytz>=2023.3                # Timezone handling
rich>=13.7.0                # Rich terminal UI
pydantic>=2.0.0             # Type validation
pydantic-settings>=2.0.0    # Configuration management
numpy>=1.21.0               # Statistical calculations
sentry-sdk>=1.40.0          # Error reporting (optional)
pyyaml>=6.0                 # Configuration files
tzdata                      # Windows timezone data
```

#### Python Requirements

- **Minimum**: Python 3.9+
- **Recommended**: Python 3.11+
- **Tested on**: Python 3.9, 3.10, 3.11, 3.12, 3.13

### Smart Detection Features

#### Automatic Plan Switching

When using the default Pro plan:

1. **Detection**: Monitor notices token usage exceeding 7,000
2. **Analysis**: Scans previous sessions for actual limits
3. **Switch**: Automatically changes to custom_max mode
4. **Notification**: Displays clear message about the change
5. **Continuation**: Keeps monitoring with new, higher limit

#### Limit Discovery Process

The auto-detection system:

1. **Scans History**: Examines all available session blocks
2. **Finds Peaks**: Identifies highest token usage achieved
3. **Validates Data**: Ensures data quality and recency
4. **Sets Limits**: Uses discovered maximum as new limit
5. **Learns Patterns**: Adapts to your actual usage capabilities


## 🚀 Usage Examples

### Common Scenarios

#### 🌅 Morning Developer
**Scenario**: You start work at 9 AM and want tokens to reset aligned with your schedule.

```bash
# Set custom reset time to 9 AM
./claude_monitor.py --reset-hour 9

# With your timezone
./claude_monitor.py --reset-hour 9 --timezone US/Eastern
```


**Benefits**:
- Reset times align with your work schedule
- Better planning for daily token allocation
- Predictable session windows

#### 🌙 Night Owl Coder
**Scenario**: You often work past midnight and need flexible reset scheduling.

```bash
# Reset at midnight for clean daily boundaries
./claude_monitor.py --reset-hour 0

# Late evening reset (11 PM)
./claude_monitor.py --reset-hour 23
```


**Strategy**:
- Plan heavy coding sessions around reset times
- Use late resets to span midnight work sessions
- Monitor burn rate during peak hours

#### 🔄 Heavy User with Variable Limits
**Scenario**: Your token limits seem to change, and you're not sure of your exact plan.

```bash
# Auto-detect your highest previous usage
claude-monitor --plan custom_max

# Monitor with custom scheduling
claude-monitor --plan custom_max --reset-hour 6
```


**Approach**:
- Let auto-detection find your real limits
- Monitor for a week to understand patterns
- Note when limits change or reset

#### 🌍 International User
**Scenario**: You're working across different timezones or traveling.

```bash
# US East Coast
claude-monitor --timezone America/New_York

# Europe
claude-monitor --timezone Europe/London

# Asia Pacific
claude-monitor --timezone Asia/Singapore

# UTC for international team coordination
claude-monitor --timezone UTC --reset-hour 12
```


#### ⚡ Quick Check
**Scenario**: You just want to see current status without configuration.

```bash
# Just run it with defaults
claude-monitor

# Press Ctrl+C after checking status
```


### Plan Selection Strategies

#### How to Choose Your Plan

**Start with Default (Recommended for New Users)**
```bash
# Pro plan detection with auto-switching
claude-monitor
```

- Monitor will detect if you exceed Pro limits
- Automatically switches to custom_max if needed
- Shows notification when switching occurs

**Known Subscription Users**
```bash
# If you know you have Max5
claude-monitor --plan max5

# If you know you have Max20
claude-monitor --plan max20
```


**Unknown Limits**
```bash
# Auto-detect from previous usage
claude-monitor --plan custom_max
```


### Best Practices

#### Setup Best Practices

1. **Start Early in Sessions**

```bash
   # Begin monitoring when starting Claude work (uv installation)
   claude-monitor

   # Or development mode
   ./claude_monitor.py
   ```

   - Gives accurate session tracking from the start
   - Better burn rate calculations
   - Early warning for limit approaches

2. **Use Modern Installation (Recommended)**

```bash
   # Easy installation and updates with uv
   uv tool install claude-monitor
   claude-monitor --plan max5
   ```

   - Clean system installation
   - Easy updates and maintenance
   - Available from anywhere

3. **Custom Shell Alias (Legacy Setup)**

```bash
   # Add to ~/.bashrc or ~/.zshrc (only for development setup)
   alias claude-monitor='cd ~/Claude-Code-Usage-Monitor && source venv/bin/activate && ./claude_monitor.py'
   ```


#### Usage Best Practices

1. **Monitor Burn Rate Velocity**
   - Watch for sudden spikes in token consumption
   - Adjust coding intensity based on remaining time
   - Plan big refactors around session resets

2. **Strategic Session Planning**

```bash
   # Plan heavy usage around reset times
   claude-monitor --reset-hour 9
   ```

   - Schedule large tasks after resets
   - Use lighter tasks when approaching limits
   - Leverage multiple overlapping sessions

3. **Timezone Awareness**

```bash
   # Always use your actual timezone
   claude-monitor --timezone Europe/Warsaw
   ```

   - Accurate reset time predictions
   - Better planning for work schedules
   - Correct session expiration estimates

#### Optimization Tips

1. **Terminal Setup**
   - Use terminals with at least 80 character width
   - Enable color support for better visual feedback (check COLORTERM environment variable)
   - Consider dedicated terminal window for monitoring
   - Use terminals with truecolor support for best theme experience

2. **Workflow Integration**

```bash
   # Start monitoring with your development session (uv installation)
   tmux new-session -d -s claude-monitor 'claude-monitor'

   # Or development mode
   tmux new-session -d -s claude-monitor './claude_monitor.py'

   # Check status anytime
   tmux attach -t claude-monitor
   ```


3. **Multi-Session Strategy**
   - Remember sessions last exactly 5 hours
   - You can have multiple overlapping sessions
   - Plan work across session boundaries

#### Real-World Workflows

**Large Project Development**
```bash
# Setup for sustained development
claude-monitor --plan max20 --reset-hour 8 --timezone America/New_York
```


**Daily Routine**:
1. **8:00 AM**: Fresh tokens, start major features
2. **10:00 AM**: Check burn rate, adjust intensity
3. **12:00 PM**: Monitor for afternoon session planning
4. **2:00 PM**: New session window, tackle complex problems
5. **4:00 PM**: Light tasks, prepare for evening session

**Learning & Experimentation**
```bash
# Flexible setup for learning
claude-monitor --plan pro
```


**Sprint Development**
```bash
# High-intensity development setup
claude-monitor --plan max20 --reset-hour 6
```


## 🔧 Development Installation

For contributors and developers who want to work with the source code:

### Quick Start (Development/Testing)

```bash
# Clone the repository
git clone https://github.com/Maciek-roboblog/Claude-Code-Usage-Monitor.git
cd Claude-Code-Usage-Monitor

# Install in development mode
pip install -e .

# Run from source
python -m claude_monitor
```


### v3.0.0 Testing Features

The new version includes a comprehensive test suite:

- **100+ test cases** with full coverage
- **Unit tests** for all components
- **Integration tests** for end-to-end workflows
- **Performance tests** with benchmarking
- **Mock objects** for isolated testing

```bash
# Run tests
cd src/
python -m pytest

# Run with coverage
python -m pytest --cov=claude_monitor --cov-report=html

# Run specific test modules
python -m pytest tests/test_analysis.py -v
```


### Prerequisites

1. **Python 3.9+** installed on your system
2. **Git** for cloning the repository


### Virtual Environment Setup

#### Why Use Virtual Environment?

Using a virtual environment is **strongly recommended** because:

- **🛡️ Isolation**: Keeps your system Python clean and prevents dependency conflicts
- **📦 Portability**: Easy to replicate the exact environment on different machines
- **🔄 Version Control**: Lock specific versions of dependencies for stability
- **🧹 Clean Uninstall**: Simply delete the virtual environment folder to remove everything
- **👥 Team Collaboration**: Everyone uses the same Python and package versions

#### Installing virtualenv (if needed)

If you don't have venv module available:

```bash
# Ubuntu/Debian
sudo apt-get update
sudo apt-get install python3-venv

# Fedora/RHEL/CentOS
sudo dnf install python3-venv

# macOS (usually comes with Python)
# If not available, install Python via Homebrew:
brew install python3

# Windows (usually comes with Python)
# If not available, reinstall Python from python.org
# Make sure to check "Add Python to PATH" during installation
```


Alternatively, use the virtualenv package:
```bash
# Install virtualenv via pip
pip install virtualenv

# Then create virtual environment with:
virtualenv venv
# instead of: python3 -m venv venv
```


#### Step-by-Step Setup

```bash
# 1. Clone the repository
git clone https://github.com/Maciek-roboblog/Claude-Code-Usage-Monitor.git
cd Claude-Code-Usage-Monitor

# 2. Create virtual environment
python3 -m venv venv
# Or if using virtualenv package:
# virtualenv venv

# 3. Activate virtual environment
# On Linux/Mac:
source venv/bin/activate
# On Windows:
# venv\Scripts\activate

# 4. Install Python dependencies
pip install pytz
pip install rich>=13.0.0
# 5. Make script executable (Linux/Mac only)
chmod +x claude_monitor.py

# 6. Run the monitor
python claude_monitor.py
```


#### Daily Usage

After initial setup, you only need:

```bash
# Navigate to project directory
cd Claude-Code-Usage-Monitor

# Activate virtual environment
source venv/bin/activate  # Linux/Mac
# venv\Scripts\activate   # Windows

# Run monitor
./claude_monitor.py  # Linux/Mac
# python claude_monitor.py  # Windows

# When done, deactivate
deactivate
```


#### Pro Tip: Shell Alias

Create an alias for quick access:
```bash
# Add to ~/.bashrc or ~/.zshrc
alias claude-monitor='cd ~/Claude-Code-Usage-Monitor && source venv/bin/activate && ./claude_monitor.py'

# Then just run:
claude-monitor
```


## Troubleshooting

### Installation Issues

#### "externally-managed-environment" Error

On modern Linux distributions (Ubuntu 23.04+, Debian 12+, Fedora 38+), you may encounter:
```
error: externally-managed-environment
× This environment is externally managed
```


**Solutions (in order of preference):**

1. **Use uv (Recommended)**

```bash
   # Install uv first
   curl -LsSf https://astral.sh/uv/install.sh | sh

   # Then install with uv
   uv tool install claude-monitor
   ```


2. **Use pipx (Isolated Environment)**

```bash
   # Install pipx
   sudo apt install pipx  # Ubuntu/Debian
   # or
   python3 -m pip install --user pipx

   # Install claude-monitor
   pipx install claude-monitor
   ```


3. **Use virtual environment**

```bash
   python3 -m venv myenv
   source myenv/bin/activate
   pip install claude-monitor
   ```


4. **Force installation (Not Recommended)**

```bash
   pip install --user claude-monitor --break-system-packages
   ```

   ⚠️ **Warning**: This bypasses system protection and may cause conflicts. We strongly recommend using a virtual environment instead.

#### Command Not Found After pip Install

If claude-monitor command is not found after pip installation:

1. **Check if it's a PATH issue**

```bash
   # Look for the warning message during pip install:
   # WARNING: The script claude-monitor is installed in '/home/username/.local/bin' which is not on PATH
   ```


2. **Add to PATH**

```bash
   # Add this to ~/.bashrc or ~/.zshrc
   echo 'export PATH="$HOME/.local/bin:$PATH"' >> ~/.bashrc

   # Reload shell
   source ~/.bashrc  # or source ~/.zshrc
   ```


3. **Verify installation location**

```bash
   # Find where pip installed the script
   pip show -f claude-monitor | grep claude-monitor
   ```


4. **Run directly with Python**

```bash
   python3 -m claude_monitor
   ```


#### Python Version Conflicts

If you have multiple Python versions:

1. **Check Python version**

```bash
   python3 --version
   pip3 --version
   ```


2. **Use specific Python version**

```bash
   python3.11 -m pip install claude-monitor
   python3.11 -m claude_monitor
   ```


3. **Use uv (handles Python versions automatically)**

```bash
   uv tool install claude-monitor
   ```

<<<<<<< HEAD
=======
### Docker Issues

#### Container Starts but Shows No Data

**Problem**: Container runs but shows "No active session" or can't find Claude data.

**Solutions**:

1. **Check data path mapping**
   ```bash
   # Verify your Claude data location
   ls -la ~/.claude/projects/
   # or
   ls -la ~/.config/claude/projects/

   # Test volume mount
   docker run --rm -v ~/.claude/projects:/data:ro alpine ls -la /data
   ```

2. **Windows path issues**
   ```powershell
   # Use correct Windows path format
   docker run -it --rm -v "$env:USERPROFILE\.claude\projects:/data:ro" claude-monitor
   ```

3. **Permission issues**
   ```bash
   # Check permissions
   ls -la ~/.claude/projects/
   
   # Fix if needed (temporary)
   chmod -R 755 ~/.claude/projects/
   ```

#### Docker Compose Interface Issues

**Problem**: Too many `claude-usage-monitor |` prefixes and screen flickering.

**Solutions**:

1. **Use clean interface (recommended)**
   ```bash
   # Start in background, view clean logs
   docker-compose up -d
   docker logs claude-usage-monitor -f
   ```

2. **Use management scripts**
   ```powershell
   # Windows
   .\scripts\claude-monitor-clean.ps1
   
   # Quick commands
   .\quick.ps1 start    # Start service
   .\quick.ps1 logs     # Clean interface
   .\quick.ps1 stop     # Stop service
   ```

3. **Reduce refresh rate**
   ```bash
   # Edit docker-compose.yml or set environment
   -e CLAUDE_REFRESH_INTERVAL=10  # Less flickering
   ```

#### Docker Build Issues

**Problem**: Build fails or takes too long.

**Solutions**:

1. **Use .dockerignore** (already included)
   ```bash
   # Verify .dockerignore exists
   cat .dockerignore
   ```

2. **Clean build**
   ```bash
   # Build without cache
   docker build --no-cache -t claude-monitor .
   
   # Clean Docker system
   docker system prune -f
   ```

3. **Check system resources**
   ```bash
   # Monitor build resources
   docker system df
   docker stats
   ```

#### Container Health Check Failures

**Problem**: Container shows as unhealthy.

**Solutions**:

1. **Check health status**
   ```bash
   docker inspect claude-usage-monitor | grep -A 10 Health
   ```

2. **Run health check manually**
   ```bash
   docker exec claude-usage-monitor ./scripts/health-check.sh
   ```

3. **Debug mode**
   ```bash
   docker run -it --rm \
     -v ~/.claude/projects:/data:ro \
     -e CLAUDE_DEBUG_MODE=true \
     claude-monitor
   ```
>>>>>>> f711742d

### Runtime Issues

#### No active session found
If you encounter the error No active session found, please follow these steps:

1. **Initial Test**:
   Launch Claude Code and send at least two messages. In some cases, the session may not initialize correctly on the first attempt, but it resolves after a few interactions.

2. **Configuration Path**:
   If the issue persists, consider specifying a custom configuration path. By default, Claude Code uses ~/.config/claude. You may need to adjust this path depending on your environment.

```bash
CLAUDE_CONFIG_DIR=~/.config/claude ./claude_monitor.py
```



## 📞 Contact

Have questions, suggestions, or want to collaborate? Feel free to reach out!

**📧 Email**: [maciek@roboblog.eu](mailto:maciek@roboblog.eu)

Whether you need help with setup, have feature requests, found a bug, or want to discuss potential improvements, don't hesitate to get in touch. I'm always happy to help and hear from users of the Claude Code Usage Monitor!


## 📚 Additional Documentation

- **[Development Roadmap](DEVELOPMENT.md)** - ML features, PyPI package, Docker plans
- **[Contributing Guide](CONTRIBUTING.md)** - How to contribute, development guidelines
- **[Troubleshooting](TROUBLESHOOTING.md)** - Common issues and solutions


## 📝 License

[MIT License](LICENSE) - feel free to use and modify as needed.

## 🤝 Contributors

- [@adawalli](https://github.com/adawalli)
- [@taylorwilsdon](https://github.com/taylorwilsdon)
- [@moneroexamples](https://github.com/moneroexamples)

Want to contribute? Check out our [Contributing Guide](CONTRIBUTING.md)!


## 🙏 Acknowledgments

### Sponsors

A special thanks to our supporters who help keep this project going:

**Ed** - *Buy Me Coffee Supporter*
> "I appreciate sharing your work with the world. It helps keep me on track with my day. Quality readme, and really good stuff all around!"

## Star History

[![Star History Chart](https://api.star-history.com/svg?repos=Maciek-roboblog/Claude-Code-Usage-Monitor&type=Date)](https://www.star-history.com/#Maciek-roboblog/Claude-Code-Usage-Monitor&Date)

---

<div align="center">

**⭐ Star this repo if you find it useful! ⭐**

[Report Bug](https://github.com/Maciek-roboblog/Claude-Code-Usage-Monitor/issues) • [Request Feature](https://github.com/Maciek-roboblog/Claude-Code-Usage-Monitor/issues) • [Contribute](CONTRIBUTING.md)

</div><|MERGE_RESOLUTION|>--- conflicted
+++ resolved
@@ -174,135 +174,6 @@
 claude-monitor  # or cmonitor, ccmonitor for short
 ```
 
-<<<<<<< HEAD
-=======
-### 🐳 Docker Installation (Containerized)
-
-Perfect for isolated environments without installing Python dependencies on your system.
-
-#### Quick Start
-
-```bash
-# Build the optimized image
-docker build -t claude-monitor .
-
-# Run with your Claude data
-docker run -it --rm \
-  -v ~/.claude/projects:/data:ro \
-  claude-monitor
-```
-
-#### Docker Compose (Recommended)
-
-```bash
-# Start monitoring service
-docker-compose up -d
-
-# View clean interface (without Docker prefixes)
-docker logs claude-usage-monitor -f
-
-# Stop the service
-docker-compose down
-```
-
-#### Windows PowerShell
-
-```powershell
-# Set your Claude data path
-$env:CLAUDE_DATA_PATH = "$env:USERPROFILE\.claude\projects"
-
-# Run with Windows paths
-docker run -it --rm -v "${env:CLAUDE_DATA_PATH}:/data:ro" claude-monitor
-```
-
-#### Configuration Options
-
-| Environment Variable | Description | Values | Default |
-|---------------------|-------------|---------|---------|
-| `CLAUDE_PLAN` | Claude plan type | `pro`, `max5`, `max20`, `custom_max` | `pro` |
-| `CLAUDE_THEME` | Interface theme | `light`, `dark`, `auto` | `auto` |
-| `CLAUDE_TIMEZONE` | Display timezone | `UTC`, `Europe/Paris`, `US/Eastern`... | `UTC` |
-| `CLAUDE_REFRESH_INTERVAL` | Refresh rate (seconds) | `3`, `5`, `10`... | `10` |
-| `CLAUDE_DEBUG_MODE` | Debug logging | `true`, `false` | `false` |
-
-## 📁 Customizing the Claude Projects Directory
-
-By default, the container's `projects` volume is mounted from the `~/.claude/projects` folder on your host machine. You can customize this path by setting the `CLAUDE_PROJECTS_DIR` environment variable.
-
-##### Usage
-
-- **Default**:
-   - If `CLAUDE_PROJECTS_DIR` is not set, the path `~/.claude/projects` will be used.
-- **Customization**:
-   - Set `CLAUDE_PROJECTS_DIR` in a `.env` file at the project root or in your shell before starting Docker Compose.
-
-###### Example in a `.env` file:
-
-```env
-CLAUDE_PROJECTS_DIR=/path/to/my/projects
-```
-
-###### Example in the shell (PowerShell):
-
-```powershell
-$env:CLAUDE_PROJECTS_DIR = "D:/Claude/my_projects"
-docker compose up
-```
-
-###### Example in the shell (bash):
-
-```bash
-export CLAUDE_PROJECTS_DIR=~/my_projects
-docker compose up
-```
-
-The container will then use the specified path for the `/data` volume.
-
-#### Advanced Usage
-
-```bash
-# Custom configuration
-docker run -it --rm \
-  -v ~/.claude/projects:/data:ro \
-  -e CLAUDE_PLAN=max5 \
-  -e CLAUDE_THEME=dark \
-  -e CLAUDE_TIMEZONE=Europe/Paris \
-  -e CLAUDE_REFRESH_INTERVAL=5 \
-  claude-monitor
-
-# Resource limits (production)
-docker run -it --rm \
-  -v ~/.claude/projects:/data:ro \
-  --memory=256m \
-  --cpus="0.5" \
-  claude-monitor
-```
-
-#### Clean Interface Tips
-
-**Problem**: Docker Compose shows repetitive `claude-usage-monitor |` prefixes?
-
-**Solution**: Use these methods for a cleaner experience:
-
-```bash
-# Method 1: Detached mode + direct logs (cleanest)
-docker-compose up -d
-docker logs claude-usage-monitor -f
-
-# Method 2: Use the provided management script
-.\scripts\claude-monitor-clean.ps1  # Windows
-./scripts/claude-monitor-clean.sh   # Linux/macOS
-```
-
-#### Docker Features
-
-- ✅ **Multi-stage optimized build** - Small final image (~286MB)
-- ✅ **Non-root security** - Runs as user `claude:claude` (UID 1001)
-- ✅ **Health checks** - Built-in container health monitoring
-- ✅ **Read-only data mount** - Your Claude data is never modified
-- ✅ **Smart .dockerignore** - Optimized build context (faster builds)
-- ✅ **Resource limits** - Memory and CPU controls available
->>>>>>> f711742d
 
 ## 📖 Usage
 
@@ -1262,124 +1133,6 @@
    uv tool install claude-monitor
    ```
 
-<<<<<<< HEAD
-=======
-### Docker Issues
-
-#### Container Starts but Shows No Data
-
-**Problem**: Container runs but shows "No active session" or can't find Claude data.
-
-**Solutions**:
-
-1. **Check data path mapping**
-   ```bash
-   # Verify your Claude data location
-   ls -la ~/.claude/projects/
-   # or
-   ls -la ~/.config/claude/projects/
-
-   # Test volume mount
-   docker run --rm -v ~/.claude/projects:/data:ro alpine ls -la /data
-   ```
-
-2. **Windows path issues**
-   ```powershell
-   # Use correct Windows path format
-   docker run -it --rm -v "$env:USERPROFILE\.claude\projects:/data:ro" claude-monitor
-   ```
-
-3. **Permission issues**
-   ```bash
-   # Check permissions
-   ls -la ~/.claude/projects/
-   
-   # Fix if needed (temporary)
-   chmod -R 755 ~/.claude/projects/
-   ```
-
-#### Docker Compose Interface Issues
-
-**Problem**: Too many `claude-usage-monitor |` prefixes and screen flickering.
-
-**Solutions**:
-
-1. **Use clean interface (recommended)**
-   ```bash
-   # Start in background, view clean logs
-   docker-compose up -d
-   docker logs claude-usage-monitor -f
-   ```
-
-2. **Use management scripts**
-   ```powershell
-   # Windows
-   .\scripts\claude-monitor-clean.ps1
-   
-   # Quick commands
-   .\quick.ps1 start    # Start service
-   .\quick.ps1 logs     # Clean interface
-   .\quick.ps1 stop     # Stop service
-   ```
-
-3. **Reduce refresh rate**
-   ```bash
-   # Edit docker-compose.yml or set environment
-   -e CLAUDE_REFRESH_INTERVAL=10  # Less flickering
-   ```
-
-#### Docker Build Issues
-
-**Problem**: Build fails or takes too long.
-
-**Solutions**:
-
-1. **Use .dockerignore** (already included)
-   ```bash
-   # Verify .dockerignore exists
-   cat .dockerignore
-   ```
-
-2. **Clean build**
-   ```bash
-   # Build without cache
-   docker build --no-cache -t claude-monitor .
-   
-   # Clean Docker system
-   docker system prune -f
-   ```
-
-3. **Check system resources**
-   ```bash
-   # Monitor build resources
-   docker system df
-   docker stats
-   ```
-
-#### Container Health Check Failures
-
-**Problem**: Container shows as unhealthy.
-
-**Solutions**:
-
-1. **Check health status**
-   ```bash
-   docker inspect claude-usage-monitor | grep -A 10 Health
-   ```
-
-2. **Run health check manually**
-   ```bash
-   docker exec claude-usage-monitor ./scripts/health-check.sh
-   ```
-
-3. **Debug mode**
-   ```bash
-   docker run -it --rm \
-     -v ~/.claude/projects:/data:ro \
-     -e CLAUDE_DEBUG_MODE=true \
-     claude-monitor
-   ```
->>>>>>> f711742d
 
 ### Runtime Issues
 
