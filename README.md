# 🎯 Claude Code Usage Monitor
[![PyPI Version](https://img.shields.io/pypi/v/claude-monitor.svg)](https://pypi.org/project/claude-monitor/)
[![Python Version](https://img.shields.io/badge/python-3.9+-blue.svg)](https://python.org)
[![License: MIT](https://img.shields.io/badge/License-MIT-yellow.svg)](https://opensource.org/licenses/MIT)
[![PRs Welcome](https://img.shields.io/badge/PRs-welcome-brightgreen.svg)](http://makeapullrequest.com)
[![codecov](https://codecov.io/gh/Maciek-roboblog/Claude-Code-Usage-Monitor/branch/main/graph/badge.svg)](https://codecov.io/gh/Maciek-roboblog/Claude-Code-Usage-Monitor)

A beautiful real-time terminal monitoring tool for Claude AI token usage with advanced analytics, machine learning-based predictions, and Rich UI. Track your token consumption, burn rate, cost analysis, and get intelligent predictions about session limits.

![Claude Token Monitor Screenshot](https://raw.githubusercontent.com/Maciek-roboblog/Claude-Code-Usage-Monitor/main/doc/scnew.png)

---

## 📑 Table of Contents

- [✨ Key Features](#-key-features)
- [🚀 Installation](#-installation)
  - [⚡ Modern Installation with uv (Recommended)](#-modern-installation-with-uv-recommended)
  - [📦 Installation with pip](#-installation-with-pip)
  - [🛠️ Other Package Managers](#️-other-package-managers)
- [📖 Usage](#-usage)
  - [Get Help](#get-help)
  - [Basic Usage](#basic-usage)
  - [Configuration Options](#configuration-options)
  - [Available Plans](#available-plans)
- [🙏 Please Help Test This Release!](#-please-help-test-this-release)
- [✨ Features & How It Works](#-features--how-it-works)
  - [Current Features](#current-features)
  - [Understanding Claude Sessions](#understanding-claude-sessions)
  - [Token Limits by Plan](#token-limits-by-plan)
  - [Smart Detection Features](#smart-detection-features)
- [🚀 Usage Examples](#-usage-examples)
  - [Common Scenarios](#common-scenarios)
  - [Best Practices](#best-practices)
- [🔧 Development Installation](#-development-installation)
- [Troubleshooting](#troubleshooting)
  - [Installation Issues](#installation-issues)
  - [Runtime Issues](#runtime-issues)
- [📞 Contact](#-contact)
- [📚 Additional Documentation](#-additional-documentation)
- [📝 License](#-license)
- [🤝 Contributors](#-contributors)
- [🙏 Acknowledgments](#-acknowledgments)



## ✨ Key Features

### 🚀 **v3.0.0 Major Update - Complete Architecture Rewrite**

- **🔮 ML-based predictions** - P90 percentile calculations and intelligent session limit detection
- **🔄 Real-time monitoring** - Configurable refresh rates (0.1-20 Hz) with intelligent display updates
- **📊 Advanced Rich UI** - Beautiful color-coded progress bars, tables, and layouts with WCAG-compliant contrast
- **🤖 Smart auto-detection** - Automatic plan switching with custom limit discovery
- **📋 Enhanced plan support** - Updated limits: Pro (44k), Max5 (88k), Max20 (220k), Custom (P90-based)
- **⚠️ Advanced warning system** - Multi-level alerts with cost and time predictions
- **💼 Professional Architecture** - Modular design with Single Responsibility Principle (SRP) compliance
- **🎨 Intelligent theming** - Scientific color schemes with automatic terminal background detection
- **🌍 Internationalization** - Multi-language support with auto-detection (i18n)
- **⏰ Advanced scheduling** - Auto-detected system timezone and time format preferences
- **📈 Cost analytics** - Model-specific pricing with cache token calculations
- **🔧 Pydantic validation** - Type-safe configuration with automatic validation
- **📝 Comprehensive logging** - Optional file logging with configurable levels
- **🧪 Extensive testing** - 100+ test cases with full coverage
- **🎯 Error reporting** - Optional Sentry integration for production monitoring
- **⚡ Performance optimized** - Advanced caching and efficient data processing

### 📋 Default Custom Plan

The **Custom plan** is now the default option, specifically designed for 5-hour Claude Code sessions. It monitors three critical metrics:
- **Token usage** - Tracks your token consumption
- **Messages usage** - Monitors message count
- **Cost usage** - The most important metric for long sessions

The Custom plan automatically adapts to your usage patterns by analyzing all your sessions from the last 192 hours (8 days) and calculating personalized limits based on your actual usage. This ensures accurate predictions and warnings tailored to your specific workflow.


## 🚀 Installation
### ⚡ Modern Installation with uv (Recommended)

**Why uv is the best choice:**
- ✅ Creates isolated environments automatically (no system conflicts)
- ✅ No Python version issues
- ✅ No "externally-managed-environment" errors
- ✅ Easy updates and uninstallation
- ✅ Works on all platforms

The fastest and easiest way to install and use the monitor:

[![PyPI](https://img.shields.io/pypi/v/claude-monitor.svg)](https://pypi.org/project/claude-monitor/)

#### Install from PyPI

```bash
# Install directly from PyPI with uv (easiest)
uv tool install claude-monitor

# Run from anywhere
claude-monitor  # or cmonitor, ccmonitor for short
```


#### Install from Source

```bash
# Clone and install from source
git clone https://github.com/Maciek-roboblog/Claude-Code-Usage-Monitor.git
cd Claude-Code-Usage-Monitor
uv tool install .

# Run from anywhere
claude-monitor
```


#### First-time uv users
If you don't have uv installed yet, get it with one command:

```bash
# On Linux/macOS:
curl -LsSf https://astral.sh/uv/install.sh | sh

# On Windows:
powershell -ExecutionPolicy ByPass -c "irm https://astral.sh/uv/install.ps1 | iex"

# After installation, restart your terminal
```


### 📦 Installation with pip

```bash
# Install from PyPI
pip install claude-monitor

# If claude-monitor command is not found, add ~/.local/bin to PATH:
echo 'export PATH="$HOME/.local/bin:$PATH"' >> ~/.bashrc
source ~/.bashrc  # or restart your terminal

# Run from anywhere
claude-monitor  # or cmonitor, ccmonitor for short
```


>
> **⚠️ PATH Setup**: If you see WARNING: The script claude-monitor is installed in '/home/username/.local/bin' which is not on PATH, follow the export PATH command above.
>
> **⚠️ Important**: On modern Linux distributions (Ubuntu 23.04+, Debian 12+, Fedora 38+), you may encounter an "externally-managed-environment" error. Instead of using --break-system-packages, we strongly recommend:
> 1. **Use uv instead** (see above) - it's safer and easier
> 2. **Use a virtual environment** - python3 -m venv myenv && source myenv/bin/activate
> 3. **Use pipx** - pipx install claude-monitor
>
> See the Troubleshooting section for detailed solutions.

### 🛠️ Other Package Managers

#### pipx (Isolated Environments)
```bash
# Install with pipx
pipx install claude-monitor

# Run from anywhere
claude-monitor  # or claude-code-monitor, cmonitor, ccmonitor, ccm for short
```


#### conda/mamba
```bash
# Install with pip in conda environment
pip install claude-monitor

# Run from anywhere
claude-monitor  # or cmonitor, ccmonitor for short
```


## 📖 Usage

### Get Help

```bash
# Show help information
claude-monitor --help
```

#### Available Command-Line Parameters

| Parameter | Type | Default | Description |
|-----------|------|---------|-------------|
| --plan | string | custom | Plan type: pro, max5, max20, or custom |
| --custom-limit-tokens | int | None | Token limit for custom plan (must be > 0) |
<<<<<<< HEAD
| --language | string | auto | Interface language: en, fr, es, de, or auto |
=======
| --view | string | realtime | View type: realtime, daily, or monthly |
>>>>>>> 06f0fe11
| --timezone | string | auto | Timezone (auto-detected). Examples: UTC, America/New_York, Europe/London |
| --time-format | string | auto | Time format: 12h, 24h, or auto |
| --theme | string | auto | Display theme: light, dark, classic, or auto |
| --refresh-rate | int | 10 | Data refresh rate in seconds (1-60) |
| --refresh-per-second | float | 0.75 | Display refresh rate in Hz (0.1-20.0) |
| --reset-hour | int | None | Daily reset hour (0-23) |
| --log-level | string | INFO | Logging level: DEBUG, INFO, WARNING, ERROR, CRITICAL |
| --log-file | path | None | Log file path |
| --debug | flag | False | Enable debug logging |
| --version, -v | flag | False | Show version information |
| --clear | flag | False | Clear saved configuration |

#### Plan Options

| Plan | Token Limit | Cost Limit       | Description |
|------|-------------|------------------|-------------|
| pro | 19,000 | $18.00           | Claude Pro subscription |
| max5 | 88,000 | $35.00           | Claude Max5 subscription |
| max20 | 220,000 | $140.00          | Claude Max20 subscription |
| custom | P90-based | (default) $50.00 | Auto-detection with ML analysis |

#### Command Aliases

The tool can be invoked using any of these commands:
- claude-monitor (primary)
- claude-code-monitor (full name)
- cmonitor (short)
- ccmonitor (short alternative)
- ccm (shortest)

#### Save Flags Feature

The monitor automatically saves your preferences to avoid re-specifying them on each run:

**What Gets Saved:**
- View type (--view)
- Theme preferences (--theme)
- Timezone settings (--timezone)
- Time format (--time-format)
- Refresh rates (--refresh-rate, --refresh-per-second)
- Reset hour (--reset-hour)
- Custom token limits (--custom-limit-tokens)

**Configuration Location:** ~/.claude-monitor/last_used.json

**Usage Examples:**
```bash
# First run - specify preferences
claude-monitor --plan pro --theme dark --timezone "America/New_York"

# Subsequent runs - preferences automatically restored
claude-monitor --plan pro

# Override saved settings for this session
claude-monitor --plan pro --theme light

# Clear all saved preferences
claude-monitor --clear
```

**Key Features:**
- ✅ Automatic parameter persistence between sessions
- ✅ CLI arguments always override saved settings
- ✅ Atomic file operations prevent corruption
- ✅ Graceful fallback if config files are damaged
- ✅ Plan parameter never saved (must specify each time)

### Basic Usage

#### With uv tool installation (Recommended)
```bash
# Default (Custom plan with auto-detection)
claude-monitor

# Alternative commands
claude-code-monitor  # Full descriptive name
cmonitor             # Short alias
ccmonitor            # Short alternative
ccm                  # Shortest alias

# Exit the monitor
# Press Ctrl+C to gracefully exit
```

#### Development mode
If running from source, use python -m claude_monitor from the src/ directory.

### Configuration Options

#### Specify Your Plan

```bash
# Custom plan with P90 auto-detection (Default)
claude-monitor --plan custom

# Pro plan (~44,000 tokens)
claude-monitor --plan pro

# Max5 plan (~88,000 tokens)
claude-monitor --plan max5

# Max20 plan (~220,000 tokens)
claude-monitor --plan max20

# Custom plan with explicit token limit
claude-monitor --plan custom --custom-limit-tokens 100000
```

#### Custom Reset Times

```bash
# Reset at 3 AM
claude-monitor --reset-hour 3

# Reset at 10 PM
claude-monitor --reset-hour 22
```

#### Usage View Configuration

```bash
# Real-time monitoring with live updates (Default)
claude-monitor --view realtime

# Daily token usage aggregated in table format
claude-monitor --view daily

# Monthly token usage aggregated in table format
claude-monitor --view monthly

```

#### Performance and Display Configuration

```bash
# Adjust refresh rate (1-60 seconds, default: 10)
claude-monitor --refresh-rate 5

# Adjust display refresh rate (0.1-20 Hz, default: 0.75)
claude-monitor --refresh-per-second 1.0

# Set time format (auto-detected by default)
claude-monitor --time-format 24h  # or 12h

# Force specific theme
claude-monitor --theme dark  # light, dark, classic, auto

# Clear saved configuration
claude-monitor --clear
```

#### Timezone Configuration

The default timezone is **auto-detected from your system**. Override with any valid timezone:

```bash
# Use US Eastern Time
claude-monitor --timezone America/New_York

# Use Tokyo time
claude-monitor --timezone Asia/Tokyo

# Use UTC
claude-monitor --timezone UTC

# Use London time
claude-monitor --timezone Europe/London
```

#### Logging and Debugging

```bash
# Enable debug logging
claude-monitor --debug

# Log to file
claude-monitor --log-file ~/.claude-monitor/logs/monitor.log

# Set log level
claude-monitor --log-level WARNING  # DEBUG, INFO, WARNING, ERROR, CRITICAL
```

### Available Plans

| Plan | Token Limit     | Best For |
|------|-----------------|----------|
| **custom** | P90 auto-detect | Intelligent limit detection (default) |
| **pro** | ~19,000         | Claude Pro subscription |
| **max5** | ~88,000         | Claude Max5 subscription |
| **max20** | ~220,000        | Claude Max20 subscription |

#### Advanced Plan Features

- **P90 Analysis**: Custom plan uses 90th percentile calculations from your usage history
- **Cost Tracking**: Model-specific pricing with cache token calculations
- **Limit Detection**: Intelligent threshold detection with 95% confidence


## 🚀 What's New in v3.0.0

### Major Changes

#### **Complete Architecture Rewrite**
- Modular design with Single Responsibility Principle (SRP) compliance
- Pydantic-based configuration with type safety and validation
- Advanced error handling with optional Sentry integration
- Comprehensive test suite with 100+ test cases

#### **Enhanced Functionality**
- **P90 Analysis**: Machine learning-based limit detection using 90th percentile calculations
- **Updated Plan Limits**: Pro (44k), Max5 (88k), Max20 (220k) tokens
- **Cost Analytics**: Model-specific pricing with cache token calculations
- **Rich UI**: WCAG-compliant themes with automatic terminal background detection

#### **New CLI Options**
- --refresh-per-second: Configurable display refresh rate (0.1-20 Hz)
- --time-format: Automatic 12h/24h format detection
- --custom-limit-tokens: Explicit token limits for custom plans
- --log-file and --log-level: Advanced logging capabilities
- --clear: Reset saved configuration
- Command aliases: claude-code-monitor, cmonitor, ccmonitor, ccm for convenience

#### **Breaking Changes**
- Package name changed from claude-usage-monitor to claude-monitor
- Default plan changed from pro to custom (with auto-detection)
- Minimum Python version increased to 3.9+
- Command structure updated (see examples above)


## ✨ Features & How It Works

### v3.0.0 Architecture Overview

The new version features a complete rewrite with modular architecture following Single Responsibility Principle (SRP):

### 🖥️ User Interface Layer

| Component            | Description           |
| -------------------- | --------------------- |
| **CLI Module**       | Pydantic-based        |
| **Settings/Config**  | Type-safe             |
| **Error Handling**   | Sentry-ready          |
| **Rich Terminal UI** | Adaptive Theme        |

---

### 🎛️ Monitoring Orchestrator

| Component                | Key Responsibilities                                             |
| ------------------------ | ---------------------------------------------------------------- |
| **Central Control Hub**  | Session Mgmt · Real-time Data Flow · Component Coordination      |
| **Data Manager**         | Cache Mgmt · File I/O · State Persist                           |
| **Session Monitor**      | Real-time · 5 hr Windows · Token Track                           |
| **UI Controller**        | Rich Display · Progress Bars · Theme System                     |
| **Analytics**            | P90 Calculator · Burn Rate · Predictions                        |

---

### 🏗️ Foundation Layer

| Component           | Core Features                                           |
| ------------------- | ------------------------------------------------------- |
| **Core Models**     | Session Data · Config Schema · Type Safety             |
| **Analysis Engine** | ML Algorithms · Statistical · Forecasting              |
| **Terminal Themes** | Auto-detection · WCAG Colors · Contrast Opt            |
| **Claude API Data** | Token Tracking · Cost Calculator · Session Blocks      |

---

**🔄 Data Flow:**
Claude Config Files → Data Layer → Analysis Engine → UI Components → Terminal Display


### Current Features

#### 🔄 Advanced Real-time Monitoring
- Configurable update intervals (1-60 seconds)
- High-precision display refresh (0.1-20 Hz)
- Intelligent change detection to minimize CPU usage
- Multi-threaded orchestration with callback system

#### 📊 Rich UI Components
- **Progress Bars**: WCAG-compliant color schemes with scientific contrast ratios
- **Data Tables**: Sortable columns with model-specific statistics
- **Layout Manager**: Responsive design that adapts to terminal size
- **Theme System**: Auto-detects terminal background for optimal readability

#### 📈 Multiple Usage Views
- **Realtime View** (Default): Live monitoring with progress bars, current session data, and burn rate analysis
- **Daily View**: Aggregated daily statistics showing Date, Models, Input/Output/Cache tokens, Total tokens, and Cost
- **Monthly View**: Monthly aggregated data for long-term trend analysis and budget planning

#### 🔮 Machine Learning Predictions
- **P90 Calculator**: 90th percentile analysis for intelligent limit detection
- **Burn Rate Analytics**: Multi-session consumption pattern analysis
- **Cost Projections**: Model-specific pricing with cache token calculations
- **Session Forecasting**: Predicts when sessions will expire based on usage patterns

#### 🤖 Intelligent Auto-Detection
- **Background Detection**: Automatically determines terminal theme (light/dark)
- **System Integration**: Auto-detects timezone and time format preferences
- **Plan Recognition**: Analyzes usage patterns to suggest optimal plans
- **Limit Discovery**: Scans historical data to find actual token limits

### Understanding Claude Sessions

#### How Claude Code Sessions Work

Claude Code operates on a **5-hour rolling session window system**:

1. **Session Start**: Begins with your first message to Claude
2. **Session Duration**: Lasts exactly 5 hours from that first message
3. **Token Limits**: Apply within each 5-hour session window
4. **Multiple Sessions**: Can have several active sessions simultaneously
5. **Rolling Windows**: New sessions can start while others are still active

#### Session Reset Schedule

**Example Session Timeline:**
10:30 AM - First message (Session A starts at 10 AM)
03:00 PM - Session A expires (5 hours later)

12:15 PM - First message (Session B starts 12PM)
05:15 PM - Session B expires (5 hours later 5PM)


#### Burn Rate Calculation

The monitor calculates burn rate using sophisticated analysis:

1. **Data Collection**: Gathers token usage from all sessions in the last hour
2. **Pattern Analysis**: Identifies consumption trends across overlapping sessions
3. **Velocity Tracking**: Calculates tokens consumed per minute
4. **Prediction Engine**: Estimates when current session tokens will deplete
5. **Real-time Updates**: Adjusts predictions as usage patterns change

### Token Limits by Plan

#### v3.0.0 Updated Plan Limits

| Plan | Limit (Tokens) | Cost Limit       | Messages | Algorithm |
|------|----------------|------------------|----------|-----------|
| **Claude Pro** | 19,000         | $18.00           | 250 | Fixed limit |
| **Claude Max5** | 88,000         | $35.00           | 1,000 | Fixed limit |
| **Claude Max20** | 220,000        | $140.00          | 2,000 | Fixed limit |
| **Custom** | P90-based      | (default) $50.00 | 250+ | Machine learning |

#### Advanced Limit Detection

- **P90 Analysis**: Uses 90th percentile of your historical usage
- **Confidence Threshold**: 95% accuracy in limit detection
- **Cache Support**: Includes cache creation and read token costs
- **Model-Specific**: Adapts to Claude 3.5, Claude 4, and future models

### Technical Requirements

#### Dependencies (v3.0.0)

```toml
# Core dependencies (automatically installed)
pytz>=2023.3                # Timezone handling
rich>=13.7.0                # Rich terminal UI
pydantic>=2.0.0             # Type validation
pydantic-settings>=2.0.0    # Configuration management
numpy>=1.21.0               # Statistical calculations
sentry-sdk>=1.40.0          # Error reporting (optional)
pyyaml>=6.0                 # Configuration files
tzdata                      # Windows timezone data
```

#### Python Requirements

- **Minimum**: Python 3.9+
- **Recommended**: Python 3.11+
- **Tested on**: Python 3.9, 3.10, 3.11, 3.12, 3.13

### Smart Detection Features

#### Automatic Plan Switching

When using the default Pro plan:

1. **Detection**: Monitor notices token usage exceeding 7,000
2. **Analysis**: Scans previous sessions for actual limits
3. **Switch**: Automatically changes to custom_max mode
4. **Notification**: Displays clear message about the change
5. **Continuation**: Keeps monitoring with new, higher limit

#### Limit Discovery Process

The auto-detection system:

1. **Scans History**: Examines all available session blocks
2. **Finds Peaks**: Identifies highest token usage achieved
3. **Validates Data**: Ensures data quality and recency
4. **Sets Limits**: Uses discovered maximum as new limit
5. **Learns Patterns**: Adapts to your actual usage capabilities


## 🚀 Usage Examples

### Common Scenarios

#### 🌅 Morning Developer
**Scenario**: You start work at 9 AM and want tokens to reset aligned with your schedule.

```bash
# Set custom reset time to 9 AM
./claude_monitor.py --reset-hour 9

# With your timezone
./claude_monitor.py --reset-hour 9 --timezone US/Eastern
```


**Benefits**:
- Reset times align with your work schedule
- Better planning for daily token allocation
- Predictable session windows

#### 🌙 Night Owl Coder
**Scenario**: You often work past midnight and need flexible reset scheduling.

```bash
# Reset at midnight for clean daily boundaries
./claude_monitor.py --reset-hour 0

# Late evening reset (11 PM)
./claude_monitor.py --reset-hour 23
```


**Strategy**:
- Plan heavy coding sessions around reset times
- Use late resets to span midnight work sessions
- Monitor burn rate during peak hours

#### 🔄 Heavy User with Variable Limits
**Scenario**: Your token limits seem to change, and you're not sure of your exact plan.

```bash
# Auto-detect your highest previous usage
claude-monitor --plan custom_max

# Monitor with custom scheduling
claude-monitor --plan custom_max --reset-hour 6
```


**Approach**:
- Let auto-detection find your real limits
- Monitor for a week to understand patterns
- Note when limits change or reset

#### 🌍 International User
**Scenario**: You're working across different timezones or traveling.

```bash
# US East Coast
claude-monitor --timezone America/New_York

# Europe
claude-monitor --timezone Europe/London

# Asia Pacific
claude-monitor --timezone Asia/Singapore

# UTC for international team coordination
claude-monitor --timezone UTC --reset-hour 12
```

#### 🌐 Multi-language Interface
**Scenario**: You prefer to use the interface in your native language.

```bash
# French interface
claude-monitor --language fr

# Spanish interface
claude-monitor --language es

# German interface
claude-monitor --language de

# Auto-detect system language
claude-monitor --language auto

# Combined with other localization options
claude-monitor --language fr --timezone Europe/Paris --time-format 24h
```

**Features**:
- Automatic system language detection
- Consistent translations across all UI elements
- Fallback to English for unsupported languages
- Performance optimized with compiled translations


#### ⚡ Quick Check
**Scenario**: You just want to see current status without configuration.

```bash
# Just run it with defaults
claude-monitor

# Press Ctrl+C after checking status
```

#### 📊 Usage Analysis Views
**Scenario**: Analyzing your token usage patterns over different time periods.

```bash
# View daily usage breakdown with detailed statistics
claude-monitor --view daily

# Analyze monthly token consumption trends
claude-monitor --view monthly --plan max20

# Export daily usage data to log file for analysis
claude-monitor --view daily --log-file ~/daily-usage.log

# Review usage in different timezone
claude-monitor --view daily --timezone America/New_York
```

**Use Cases**:
- **Realtime**: Live monitoring of current session and burn rate
- **Daily**: Analyze daily consumption patterns and identify peak usage days
- **Monthly**: Long-term trend analysis and monthly budget planning


### Plan Selection Strategies

#### How to Choose Your Plan

**Start with Default (Recommended for New Users)**
```bash
# Pro plan detection with auto-switching
claude-monitor
```

- Monitor will detect if you exceed Pro limits
- Automatically switches to custom_max if needed
- Shows notification when switching occurs

**Known Subscription Users**
```bash
# If you know you have Max5
claude-monitor --plan max5

# If you know you have Max20
claude-monitor --plan max20
```


**Unknown Limits**
```bash
# Auto-detect from previous usage
claude-monitor --plan custom_max
```


### Best Practices

#### Setup Best Practices

1. **Start Early in Sessions**

```bash
   # Begin monitoring when starting Claude work (uv installation)
   claude-monitor

   # Or development mode
   ./claude_monitor.py
   ```

   - Gives accurate session tracking from the start
   - Better burn rate calculations
   - Early warning for limit approaches

2. **Use Modern Installation (Recommended)**

```bash
   # Easy installation and updates with uv
   uv tool install claude-monitor
   claude-monitor --plan max5
   ```

   - Clean system installation
   - Easy updates and maintenance
   - Available from anywhere

3. **Custom Shell Alias (Legacy Setup)**

```bash
   # Add to ~/.bashrc or ~/.zshrc (only for development setup)
   alias claude-monitor='cd ~/Claude-Code-Usage-Monitor && source venv/bin/activate && ./claude_monitor.py'
   ```


#### Usage Best Practices

1. **Monitor Burn Rate Velocity**
   - Watch for sudden spikes in token consumption
   - Adjust coding intensity based on remaining time
   - Plan big refactors around session resets

2. **Strategic Session Planning**

```bash
   # Plan heavy usage around reset times
   claude-monitor --reset-hour 9
   ```

   - Schedule large tasks after resets
   - Use lighter tasks when approaching limits
   - Leverage multiple overlapping sessions

3. **Timezone Awareness**

```bash
   # Always use your actual timezone
   claude-monitor --timezone Europe/Warsaw
   ```

   - Accurate reset time predictions
   - Better planning for work schedules
   - Correct session expiration estimates

#### Optimization Tips

1. **Terminal Setup**
   - Use terminals with at least 80 character width
   - Enable color support for better visual feedback (check COLORTERM environment variable)
   - Consider dedicated terminal window for monitoring
   - Use terminals with truecolor support for best theme experience

2. **Workflow Integration**

```bash
   # Start monitoring with your development session (uv installation)
   tmux new-session -d -s claude-monitor 'claude-monitor'

   # Or development mode
   tmux new-session -d -s claude-monitor './claude_monitor.py'

   # Check status anytime
   tmux attach -t claude-monitor
   ```


3. **Multi-Session Strategy**
   - Remember sessions last exactly 5 hours
   - You can have multiple overlapping sessions
   - Plan work across session boundaries

#### Real-World Workflows

**Large Project Development**
```bash
# Setup for sustained development
claude-monitor --plan max20 --reset-hour 8 --timezone America/New_York
```


**Daily Routine**:
1. **8:00 AM**: Fresh tokens, start major features
2. **10:00 AM**: Check burn rate, adjust intensity
3. **12:00 PM**: Monitor for afternoon session planning
4. **2:00 PM**: New session window, tackle complex problems
5. **4:00 PM**: Light tasks, prepare for evening session

**Learning & Experimentation**
```bash
# Flexible setup for learning
claude-monitor --plan pro
```


**Sprint Development**
```bash
# High-intensity development setup
claude-monitor --plan max20 --reset-hour 6
```


## 🔧 Development Installation

For contributors and developers who want to work with the source code:

### Quick Start (Development/Testing)

```bash
# Clone the repository
git clone https://github.com/Maciek-roboblog/Claude-Code-Usage-Monitor.git
cd Claude-Code-Usage-Monitor

# Install in development mode
pip install -e .

# Run from source
python -m claude_monitor
```


### v3.0.0 Testing Features

The new version includes a comprehensive test suite:

- **100+ test cases** with full coverage
- **Unit tests** for all components
- **Integration tests** for end-to-end workflows
- **Performance tests** with benchmarking
- **Mock objects** for isolated testing

```bash
# Run tests
cd src/
python -m pytest

# Run with coverage
python -m pytest --cov=claude_monitor --cov-report=html

# Run specific test modules
python -m pytest tests/test_analysis.py -v
```


### Prerequisites

1. **Python 3.9+** installed on your system
2. **Git** for cloning the repository


### Virtual Environment Setup

#### Why Use Virtual Environment?

Using a virtual environment is **strongly recommended** because:

- **🛡️ Isolation**: Keeps your system Python clean and prevents dependency conflicts
- **📦 Portability**: Easy to replicate the exact environment on different machines
- **🔄 Version Control**: Lock specific versions of dependencies for stability
- **🧹 Clean Uninstall**: Simply delete the virtual environment folder to remove everything
- **👥 Team Collaboration**: Everyone uses the same Python and package versions

#### Installing virtualenv (if needed)

If you don't have venv module available:

```bash
# Ubuntu/Debian
sudo apt-get update
sudo apt-get install python3-venv

# Fedora/RHEL/CentOS
sudo dnf install python3-venv

# macOS (usually comes with Python)
# If not available, install Python via Homebrew:
brew install python3

# Windows (usually comes with Python)
# If not available, reinstall Python from python.org
# Make sure to check "Add Python to PATH" during installation
```


Alternatively, use the virtualenv package:
```bash
# Install virtualenv via pip
pip install virtualenv

# Then create virtual environment with:
virtualenv venv
# instead of: python3 -m venv venv
```


#### Step-by-Step Setup

```bash
# 1. Clone the repository
git clone https://github.com/Maciek-roboblog/Claude-Code-Usage-Monitor.git
cd Claude-Code-Usage-Monitor

# 2. Create virtual environment
python3 -m venv venv
# Or if using virtualenv package:
# virtualenv venv

# 3. Activate virtual environment
# On Linux/Mac:
source venv/bin/activate
# On Windows:
# venv\Scripts\activate

# 4. Install Python dependencies
pip install pytz
pip install rich>=13.0.0
# 5. Make script executable (Linux/Mac only)
chmod +x claude_monitor.py

# 6. Run the monitor
python claude_monitor.py
```


#### Daily Usage

After initial setup, you only need:

```bash
# Navigate to project directory
cd Claude-Code-Usage-Monitor

# Activate virtual environment
source venv/bin/activate  # Linux/Mac
# venv\Scripts\activate   # Windows

# Run monitor
./claude_monitor.py  # Linux/Mac
# python claude_monitor.py  # Windows

# When done, deactivate
deactivate
```


#### Pro Tip: Shell Alias

Create an alias for quick access:
```bash
# Add to ~/.bashrc or ~/.zshrc
alias claude-monitor='cd ~/Claude-Code-Usage-Monitor && source venv/bin/activate && ./claude_monitor.py'

# Then just run:
claude-monitor
```


## Troubleshooting

### Installation Issues

#### "externally-managed-environment" Error

On modern Linux distributions (Ubuntu 23.04+, Debian 12+, Fedora 38+), you may encounter:
```
error: externally-managed-environment
× This environment is externally managed
```


**Solutions (in order of preference):**

1. **Use uv (Recommended)**

```bash
   # Install uv first
   curl -LsSf https://astral.sh/uv/install.sh | sh

   # Then install with uv
   uv tool install claude-monitor
   ```


2. **Use pipx (Isolated Environment)**

```bash
   # Install pipx
   sudo apt install pipx  # Ubuntu/Debian
   # or
   python3 -m pip install --user pipx

   # Install claude-monitor
   pipx install claude-monitor
   ```


3. **Use virtual environment**

```bash
   python3 -m venv myenv
   source myenv/bin/activate
   pip install claude-monitor
   ```


4. **Force installation (Not Recommended)**

```bash
   pip install --user claude-monitor --break-system-packages
   ```

   ⚠️ **Warning**: This bypasses system protection and may cause conflicts. We strongly recommend using a virtual environment instead.

#### Command Not Found After pip Install

If claude-monitor command is not found after pip installation:

1. **Check if it's a PATH issue**

```bash
   # Look for the warning message during pip install:
   # WARNING: The script claude-monitor is installed in '/home/username/.local/bin' which is not on PATH
   ```


2. **Add to PATH**

```bash
   # Add this to ~/.bashrc or ~/.zshrc
   echo 'export PATH="$HOME/.local/bin:$PATH"' >> ~/.bashrc

   # Reload shell
   source ~/.bashrc  # or source ~/.zshrc
   ```


3. **Verify installation location**

```bash
   # Find where pip installed the script
   pip show -f claude-monitor | grep claude-monitor
   ```


4. **Run directly with Python**

```bash
   python3 -m claude_monitor
   ```


#### Python Version Conflicts

If you have multiple Python versions:

1. **Check Python version**

```bash
   python3 --version
   pip3 --version
   ```


2. **Use specific Python version**

```bash
   python3.11 -m pip install claude-monitor
   python3.11 -m claude_monitor
   ```


3. **Use uv (handles Python versions automatically)**

```bash
   uv tool install claude-monitor
   ```


### Runtime Issues

#### No active session found
If you encounter the error No active session found, please follow these steps:

1. **Initial Test**:
   Launch Claude Code and send at least two messages. In some cases, the session may not initialize correctly on the first attempt, but it resolves after a few interactions.

2. **Configuration Path**:
   If the issue persists, consider specifying a custom configuration path. By default, Claude Code uses ~/.config/claude. You may need to adjust this path depending on your environment.

```bash
CLAUDE_CONFIG_DIR=~/.config/claude ./claude_monitor.py
```



## 📞 Contact

Have questions, suggestions, or want to collaborate? Feel free to reach out!

**📧 Email**: [maciek@roboblog.eu](mailto:maciek@roboblog.eu)

Whether you need help with setup, have feature requests, found a bug, or want to discuss potential improvements, don't hesitate to get in touch. I'm always happy to help and hear from users of the Claude Code Usage Monitor!


## 📚 Additional Documentation

- **[Development Roadmap](DEVELOPMENT.md)** - ML features, PyPI package, Docker plans
- **[Contributing Guide](CONTRIBUTING.md)** - How to contribute, development guidelines
- **[Troubleshooting](TROUBLESHOOTING.md)** - Common issues and solutions


## 📝 License

[MIT License](LICENSE) - feel free to use and modify as needed.

## 🤝 Contributors

- [@adawalli](https://github.com/adawalli)
- [@taylorwilsdon](https://github.com/taylorwilsdon)
- [@moneroexamples](https://github.com/moneroexamples)

Want to contribute? Check out our [Contributing Guide](CONTRIBUTING.md)!


## 🙏 Acknowledgments

### Sponsors

A special thanks to our supporters who help keep this project going:

**Ed** - *Buy Me Coffee Supporter*
> "I appreciate sharing your work with the world. It helps keep me on track with my day. Quality readme, and really good stuff all around!"

## Star History

[![Star History Chart](https://api.star-history.com/svg?repos=Maciek-roboblog/Claude-Code-Usage-Monitor&type=Date)](https://www.star-history.com/#Maciek-roboblog/Claude-Code-Usage-Monitor&Date)

---

<div align="center">

**⭐ Star this repo if you find it useful! ⭐**

[Report Bug](https://github.com/Maciek-roboblog/Claude-Code-Usage-Monitor/issues) • [Request Feature](https://github.com/Maciek-roboblog/Claude-Code-Usage-Monitor/issues) • [Contribute](CONTRIBUTING.md)

</div><|MERGE_RESOLUTION|>--- conflicted
+++ resolved
@@ -189,11 +189,7 @@
 |-----------|------|---------|-------------|
 | --plan | string | custom | Plan type: pro, max5, max20, or custom |
 | --custom-limit-tokens | int | None | Token limit for custom plan (must be > 0) |
-<<<<<<< HEAD
-| --language | string | auto | Interface language: en, fr, es, de, or auto |
-=======
 | --view | string | realtime | View type: realtime, daily, or monthly |
->>>>>>> 06f0fe11
 | --timezone | string | auto | Timezone (auto-detected). Examples: UTC, America/New_York, Europe/London |
 | --time-format | string | auto | Time format: 12h, 24h, or auto |
 | --theme | string | auto | Display theme: light, dark, classic, or auto |
