#!/usr/bin/env python3

import argparse
import sys
import threading
from datetime import datetime, timedelta

import pytz

from usage_analyzer.api import analyze_usage
<<<<<<< HEAD
from usage_analyzer.output import CompactFormatter
from usage_analyzer.themes import ThemeType, get_themed_console, print_themed
=======
from usage_analyzer.i18n import _, init_translations
from usage_analyzer.themes import ThemeType, get_themed_console, print_themed
from usage_analyzer.themes.config import ThemeConfig
from usage_analyzer.utils.alignment import get_status_formatter
>>>>>>> 4c9e690a

# All internal calculations use UTC, display timezone is configurable
UTC_TZ = pytz.UTC
DEFAULT_TIMEZONE = "Europe/Warsaw"

# Notification persistence configuration
NOTIFICATION_MIN_DURATION = 5  # seconds - minimum time to display notifications

# Global notification state tracker
notification_states = {
    "switch_to_custom": {"triggered": False, "timestamp": None},
    "exceed_max_limit": {"triggered": False, "timestamp": None},
    "tokens_will_run_out": {"triggered": False, "timestamp": None},
}


<<<<<<< HEAD
def get_display_timezone(timezone_str):
    """Get a timezone object, falling back to default if invalid."""
    try:
        return pytz.timezone(timezone_str)
    except pytz.exceptions.UnknownTimeZoneError:
        return pytz.timezone(DEFAULT_TIMEZONE)


=======
>>>>>>> 4c9e690a
def update_notification_state(notification_type, condition_met, current_time):
    """Update notification state and return whether to show notification."""
    state = notification_states[notification_type]

    if condition_met:
        if not state["triggered"]:
            # First time triggering - record timestamp
            state["triggered"] = True
            state["timestamp"] = current_time
        return True
    else:
        if state["triggered"]:
            # Check if minimum duration has passed
            elapsed = (current_time - state["timestamp"]).total_seconds()
            if elapsed >= NOTIFICATION_MIN_DURATION:
                # Reset state after minimum duration
                state["triggered"] = False
                state["timestamp"] = None
                return False
            else:
                # Still within minimum duration - keep showing
                return True
        return False


# Terminal handling for Unix-like systems
try:
    import termios

    HAS_TERMIOS = True
except ImportError:
    HAS_TERMIOS = False


def format_time(minutes):
    """Format minutes into human-readable time (e.g., '3h 45m')."""
    if minutes < 60:
        return f"{int(minutes)}m"
    hours = int(minutes // 60)
    mins = int(minutes % 60)
    if mins == 0:
        return f"{hours}h"
    return f"{hours}h {mins}m"


def create_token_progress_bar(percentage, width=50):
    """Create a token usage progress bar with bracket style."""
    filled = int(width * percentage / 100)
    green_bar = "█" * filled
    red_bar = "░" * (width - filled)

    if percentage >= 90:
        return f"🟢 [[cost.high]{green_bar}[cost.medium]{red_bar}[/]] {percentage:.1f}%"
    elif percentage >= 50:
        return f"🟢 [[cost.medium]{green_bar}[/][table.border]{red_bar}[/]] {percentage:.1f}%"
    else:
        return (
            f"🟢 [[cost.low]{green_bar}[/][table.border]{red_bar}[/]] {percentage:.1f}%"
        )


def create_time_progress_bar(elapsed_minutes, total_minutes, width=50):
    """Create a time progress bar showing time until reset."""
    if total_minutes <= 0:
        percentage = 0
    else:
        percentage = min(100, (elapsed_minutes / total_minutes) * 100)

    filled = int(width * percentage / 100)
    blue_bar = "█" * filled
    red_bar = "░" * (width - filled)

    remaining_time = format_time(max(0, total_minutes - elapsed_minutes))
    return (
        f"⏰ [[progress.bar]{blue_bar}[/][table.border]{red_bar}[/]] {remaining_time}"
    )


def print_header():
    """Return the stylized header with sparkles as a list of strings."""
<<<<<<< HEAD
=======
    from usage_analyzer.i18n.message_keys import UI

>>>>>>> 4c9e690a
    # Build header components for theme-aware styling
    sparkles = "✦ ✧ ✦ ✧"
    title = _(UI.HEADER_TITLE)
    separator = "=" * 60

    return [
        f"[header]{sparkles}[/] [header]{title}[/] [header]{sparkles}[/]",
        f"[table.border]{separator}[/]",
        "",
    ]


def show_loading_screen():
    """Display a loading screen while fetching data."""
    from usage_analyzer.i18n.message_keys import UI

    screen_buffer = []
    screen_buffer.append("\033[H")  # Home position
    screen_buffer.extend(print_header())
    screen_buffer.append("")
    # Utiliser print_themed pour les messages traduisibles
    loading_msg = f"[info]{_(UI.LOADING_MESSAGE)}[/]"
    detail_msg = f"[warning]{_(UI.LOADING_DETAIL)}[/]"
    wait_msg = f"[dim]{_(UI.LOADING_WAIT)}[/]"

    screen_buffer.append(loading_msg)
    screen_buffer.append("")
    screen_buffer.append(detail_msg)
    screen_buffer.append("")
    screen_buffer.append(wait_msg)

    # Clear screen and print buffer
    print("\033[2J" + "\n".join(screen_buffer) + "\033[J", end="", flush=True)


def get_velocity_indicator(burn_rate):
    """Get velocity emoji based on burn rate."""
    if burn_rate < 50:
        return "🐌"  # Slow
    elif burn_rate < 150:
        return "➡️"  # Normal
    elif burn_rate < 300:
        return "🚀"  # Fast
    else:
        return "⚡"  # Very fast


def calculate_hourly_burn_rate(blocks, current_time):
    """Calculate burn rate based on all sessions in the last hour."""
    if not blocks:
        return 0

    one_hour_ago = current_time - timedelta(hours=1)
    total_tokens = 0

    for block in blocks:
        start_time_str = block.get("startTime")
        if not start_time_str:
            continue

        # Parse start time - data from usage_analyzer is in UTC
        start_time = datetime.fromisoformat(start_time_str.replace("Z", "+00:00"))
        # Ensure it's in UTC for calculations
        if start_time.tzinfo is None:
            start_time = UTC_TZ.localize(start_time)
        else:
            start_time = start_time.astimezone(UTC_TZ)

        # Skip gaps
        if block.get("isGap", False):
            continue

        # Determine session end time
        if block.get("isActive", False):
            # For active sessions, use current time
            session_actual_end = current_time
        else:
            # For completed sessions, use actualEndTime or current time
            actual_end_str = block.get("actualEndTime")
            if actual_end_str:
                session_actual_end = datetime.fromisoformat(
                    actual_end_str.replace("Z", "+00:00")
                )
                # Ensure it's in UTC for calculations
                if session_actual_end.tzinfo is None:
                    session_actual_end = UTC_TZ.localize(session_actual_end)
                else:
                    session_actual_end = session_actual_end.astimezone(UTC_TZ)
            else:
                session_actual_end = current_time

        # Check if session overlaps with the last hour
        if session_actual_end < one_hour_ago:
            # Session ended before the last hour
            continue

        # Calculate how much of this session falls within the last hour
        session_start_in_hour = max(start_time, one_hour_ago)
        session_end_in_hour = min(session_actual_end, current_time)

        if session_end_in_hour <= session_start_in_hour:
            continue

        # Calculate portion of tokens used in the last hour
        total_session_duration = (
            session_actual_end - start_time
        ).total_seconds() / 60  # minutes
        hour_duration = (
            session_end_in_hour - session_start_in_hour
        ).total_seconds() / 60  # minutes

        if total_session_duration > 0:
            session_tokens = block.get("totalTokens", 0)
            tokens_in_hour = session_tokens * (hour_duration / total_session_duration)
            total_tokens += tokens_in_hour

    # Return tokens per minute
    return total_tokens / 60 if total_tokens > 0 else 0


def parse_args():
    """Parse command line arguments."""
    parser = argparse.ArgumentParser(
        description="Claude Token Monitor - Real-time token usage monitoring"
    )
    parser.add_argument(
        "--plan",
        type=str,
        default="pro",
        choices=["pro", "max5", "max20", "custom_max"],
        help='Claude plan type (default: pro). Use "custom_max" to auto-detect from highest previous block',
    )
    parser.add_argument(
        "--reset-hour", type=int, help="Change the reset hour (0-23) for daily limits"
    )
    parser.add_argument(
        "--timezone",
        type=str,
        default="Europe/Warsaw",
        help="Timezone for reset times (default: Europe/Warsaw). Examples: US/Eastern, Asia/Tokyo, UTC",
    )
    parser.add_argument(
        "--theme",
        type=str,
        choices=["light", "dark", "auto"],
        help="Theme to use (auto-detects if not specified). Set to 'auto' for automatic detection based on terminal",
    )
    parser.add_argument(
        "--theme-debug",
        action="store_true",
        help="Show theme detection debug information and exit",
    )
    parser.add_argument(
<<<<<<< HEAD
        "--compact",
        "-c",
        action="store_true",
        help="Compact single-line display mode for tmux integration",
=======
        "--language",
        "--lang",
        type=str,
        choices=["fr", "en", "es", "de", "auto"],
        default="auto",
        help="Interface language (fr=French, en=English, es=Spanish, "
        "de=German, auto=system detection)",
>>>>>>> 4c9e690a
    )
    return parser.parse_args()


def get_token_limit(plan, blocks=None):
    # TODO calculate old based on limits
    limits = {"pro": 44000, "max5": 220000, "max20": 880000}

    """Get token limit based on plan type."""
    if plan == "custom_max" and blocks:
        max_tokens = 0
        for block in blocks:
            if not block.get("isGap", False) and not block.get("isActive", False):
                tokens = block.get("totalTokens", 0)
                if tokens > max_tokens:
                    max_tokens = tokens
        return max_tokens if max_tokens > 0 else limits["pro"]

    return limits.get(plan, 44000)


def setup_terminal():
    """Setup terminal for raw mode to prevent input interference."""
    if not HAS_TERMIOS or not sys.stdin.isatty():
        return None

    try:
        # Save current terminal settings
        old_settings = termios.tcgetattr(sys.stdin)
        # Set terminal to non-canonical mode (disable echo and line buffering)
        new_settings = termios.tcgetattr(sys.stdin)
        new_settings[3] = new_settings[3] & ~(termios.ECHO | termios.ICANON)
        termios.tcsetattr(sys.stdin, termios.TCSANOW, new_settings)
        return old_settings
    except Exception:
        return None


def restore_terminal(old_settings):
    """Restore terminal to original settings."""
    # Show cursor and exit alternate screen buffer
    print("\033[?25h\033[?1049l", end="", flush=True)

    if old_settings and HAS_TERMIOS and sys.stdin.isatty():
        try:
            termios.tcsetattr(sys.stdin, termios.TCSANOW, old_settings)
        except Exception:
            pass


def flush_input():
    """Flush any pending input to prevent display corruption."""
    if HAS_TERMIOS and sys.stdin.isatty():
        try:
            termios.tcflush(sys.stdin, termios.TCIFLUSH)
        except Exception:
            pass


<<<<<<< HEAD
def fetch_and_validate_data():
    """Fetch usage data and validate it's available."""
    data = analyze_usage()
    if not data or "blocks" not in data:
        return None
    return data


def find_active_block(blocks):
    """Find the active block from a list of blocks."""
    for block in blocks:
        if block.get("isActive", False):
            return block
    return None


def process_token_data(active_block, args, blocks, token_limit):
    """Process token data and handle limit checking/switching."""
    tokens_used = active_block.get("totalTokens", 0)
    original_limit = get_token_limit(args.plan)

    # Check if tokens exceed limit and switch to custom_max if needed
    if tokens_used > token_limit and args.plan != "custom_max":
        token_limit = get_token_limit("custom_max", blocks)

    tokens_left = max(0, token_limit - tokens_used)
    usage_percentage = (tokens_used / token_limit * 100) if token_limit else 0

    return {
        "tokens_used": tokens_used,
        "token_limit": token_limit,
        "original_limit": original_limit,
        "tokens_left": tokens_left,
        "usage_percentage": usage_percentage,
    }


def process_time_data(active_block, current_time):
    """Process time-related data from active block."""
    # Extract startTime from active block
    start_time_str = active_block.get("startTime")
    if start_time_str:
        start_time = datetime.fromisoformat(start_time_str.replace("Z", "+00:00"))
        if start_time.tzinfo is None:
            start_time = UTC_TZ.localize(start_time)
        else:
            start_time = start_time.astimezone(UTC_TZ)
    else:
        start_time = current_time

    # Extract endTime from active block
    end_time_str = active_block.get("endTime")
    if end_time_str:
        reset_time = datetime.fromisoformat(end_time_str.replace("Z", "+00:00"))
        if reset_time.tzinfo is None:
            reset_time = UTC_TZ.localize(reset_time)
        else:
            reset_time = reset_time.astimezone(UTC_TZ)
    else:
        # Fallback: if no endTime, estimate 5 hours from startTime
        reset_time = start_time + timedelta(hours=5)

    return {"start_time": start_time, "reset_time": reset_time}


def calculate_predictions(
    current_time, reset_time, burn_rate, tokens_left, timezone_str
):
    """Calculate predicted end time and format times for display."""
    # Predicted end calculation
    if burn_rate > 0 and tokens_left > 0:
        minutes_to_depletion = tokens_left / burn_rate
        predicted_end_time = current_time + timedelta(minutes=minutes_to_depletion)
    else:
        predicted_end_time = reset_time

    # Convert to configured timezone for display
    local_tz = get_display_timezone(timezone_str)
    predicted_end_local = predicted_end_time.astimezone(local_tz)
    reset_time_local = reset_time.astimezone(local_tz)

    predicted_end_str = predicted_end_local.strftime("%H:%M")
    reset_time_str = reset_time_local.strftime("%H:%M")

    return {
        "predicted_end_time": predicted_end_time,
        "predicted_end_str": predicted_end_str,
        "reset_time_str": reset_time_str,
    }


def handle_notifications(
    token_data, predicted_end_time, reset_time, current_time, args
):
    """Handle notification state updates and return which notifications to show."""
    show_switch_notification = update_notification_state(
        "switch_to_custom",
        token_data["token_limit"] > token_data["original_limit"],
        current_time,
    )
    show_exceed_notification = update_notification_state(
        "exceed_max_limit",
        token_data["tokens_used"] > token_data["token_limit"],
        current_time,
    )
    show_tokens_will_run_out = update_notification_state(
        "tokens_will_run_out", predicted_end_time < reset_time, current_time
    )

    return {
        "show_switch": show_switch_notification,
        "show_exceed": show_exceed_notification,
        "show_will_run_out": show_tokens_will_run_out,
    }


def create_no_session_compact_line(token_limit, timezone_str):
    """Create compact line for when there's no active session."""
    now = datetime.now(UTC_TZ)
    display_tz = get_display_timezone(timezone_str)
    current_time_display = now.astimezone(display_tz)
    current_time_str = current_time_display.strftime("%H:%M:%S")
    compact_line = (
        f"Claude : 0/{token_limit:,} (0.0%) | 🔥0.0/min | "
        f"No active session | {current_time_str}"
    )
    return compact_line


def display_error_screen(error_message="Failed to get usage data"):
    """Display error screen with header and error message."""
    screen_buffer = []
    screen_buffer.append("\033[H")  # Home position
    screen_buffer.extend(print_header())
    screen_buffer.append(f"[error]{error_message}[/]")
    screen_buffer.append("")
    screen_buffer.append("[warning]Possible causes:[/]")
    screen_buffer.append("  • You're not logged into Claude")
    screen_buffer.append("  • Network connection issues")
    screen_buffer.append("")
    screen_buffer.append("[dim]Retrying in 3 seconds... (Ctrl+C to exit)[/]")

    console = get_themed_console()
    console.clear()
    for line in screen_buffer[1:]:  # Skip position control
        console.print(line)


def run_compact_mode(args, token_limit, compact_formatter, stop_event):
    """Handle compact mode monitoring loop."""
    while True:
        # Flush any pending input to prevent display corruption
        flush_input()

        # Build screen buffer for compact mode
        screen_buffer = []
        screen_buffer.append("\033[H")  # Home position

        data = fetch_and_validate_data()
        if not data:
            compact_line = (
                f"Claude : Error fetching data | {datetime.now().strftime('%H:%M:%S')}"
            )
            screen_buffer.append(compact_line)
            # Clear screen and print compact line
            console = get_themed_console()
            console.clear()
            for line in screen_buffer[1:]:
                console.print(line)
            stop_event.wait(timeout=3.0)
            continue

        active_block = find_active_block(data["blocks"])

        if not active_block:
            # Compact mode for no active session
            no_session_line = create_no_session_compact_line(token_limit, args.timezone)
            screen_buffer.append(no_session_line)
            # Clear screen and print compact line
            console = get_themed_console()
            console.clear()
            for line in screen_buffer[1:]:
                console.print(line)
            stop_event.wait(timeout=3.0)
            continue

        # Extract and process token data
        token_data = process_token_data(active_block, args, data["blocks"], token_limit)

        # Extract and process time data
        time_data = process_time_data(active_block, datetime.now(UTC_TZ))

        # Always use UTC for internal calculations
        current_time = datetime.now(UTC_TZ)

        # Calculate burn rate from ALL sessions in the last hour
        burn_rate = calculate_hourly_burn_rate(data["blocks"], current_time)

        # Calculate time to reset
        time_to_reset = time_data["reset_time"] - current_time
        minutes_to_reset = time_to_reset.total_seconds() / 60

        # Calculate predictions for display
        predictions = calculate_predictions(
            current_time,
            time_data["reset_time"],
            burn_rate,
            token_data["tokens_left"],
            args.timezone,
        )

        # Create the compact line
        if compact_formatter:
            burn_rate_data = active_block.get("burnRate")
            burn_val = (
                burn_rate_data.get("tokensPerMinute", 0)
                if burn_rate_data
                else burn_rate
            )

            line = compact_formatter.format_compact_line(
                token_data["tokens_used"],
                token_data["token_limit"],
                burn_val,
                predictions["predicted_end_str"],
                predictions["reset_time_str"],
                current_time,
            )
            screen_buffer.append(line)

        # Handle notifications
        notifications = handle_notifications(
            token_data,
            predictions["predicted_end_time"],
            time_data["reset_time"],
            current_time,
            args,
        )

        # Add critical notifications if necessary
        if notifications["show_switch"]:
            screen_buffer.append("")
            warning_msg = (
                f"🔄 WARNING: Switched to custom_max ({token_data['token_limit']:,})"
            )
            screen_buffer.append(warning_msg)
        if notifications["show_exceed"]:
            screen_buffer.append("")
            error_msg = (
                f"🚨 ERROR: TOKENS EXCEEDED MAX LIMIT! "
                f"({token_data['tokens_used']:,} > "
                f"{token_data['token_limit']:,})"
            )
            screen_buffer.append(error_msg)
        if notifications["show_will_run_out"]:
            screen_buffer.append("")
            screen_buffer.append("⚠️ ERROR: Tokens will run out BEFORE reset!")

        # Clear screen and print compact display
        console = get_themed_console()
        console.clear()
        for line in screen_buffer[1:]:  # Skip position control
            console.print(line)

        stop_event.wait(timeout=3.0)


def run_normal_mode(args, token_limit, stop_event):
    """Handle normal mode monitoring loop."""
    while True:
        # Flush any pending input to prevent display corruption
        flush_input()

        # Build complete screen in buffer
        screen_buffer = []
        screen_buffer.append("\033[H")  # Home position

        data = fetch_and_validate_data()
        if not data:
            display_error_screen()
            # Clear screen and print buffer with theme support
            console = get_themed_console()
            console.clear()
            for line in screen_buffer[1:]:  # Skip position control
                console.print(line)
            stop_event.wait(timeout=3.0)
            continue

        active_block = find_active_block(data["blocks"])

        if not active_block:
            # Normal mode for no active session
            screen_buffer.extend(print_header())
            screen_buffer.append(
                "📊 [value]Token Usage:[/]    🟢 [[cost.low]" + "░" * 50 + "[/]] 0.0%"
            )
            screen_buffer.append("")
            tokens_display = (
                f"🎯 [value]Tokens:[/]         [value]0[/] / "
                f"[dim]~{token_limit:,}[/] ([info]0 left[/])"
            )
            screen_buffer.append(tokens_display)
            burn_rate_display = (
                "🔥 [value]Burn Rate:[/]      [warning]0.0[/] [dim]tokens/min[/]"
            )
            screen_buffer.append(burn_rate_display)
            screen_buffer.append("")
            # Use configured timezone for time display
            display_tz = get_display_timezone(args.timezone)
            current_time_display = datetime.now(UTC_TZ).astimezone(display_tz)
            current_time_str = current_time_display.strftime("%H:%M:%S")
            status_line = (
                f"⏰ [dim]{current_time_str}[/] 📝 "
                f"[info]No active session[/] | "
                f"[dim]Ctrl+C to exit[/] 🟨"
            )
            screen_buffer.append(status_line)
            # Clear screen and print buffer with theme support
            console = get_themed_console()
            console.clear()
            for line in screen_buffer[1:]:  # Skip position control
                console.print(line)
            stop_event.wait(timeout=3.0)
            continue

        # Extract and process token data
        token_data = process_token_data(active_block, args, data["blocks"], token_limit)

        # Extract and process time data
        time_data = process_time_data(active_block, datetime.now(UTC_TZ))

        # Always use UTC for internal calculations
        current_time = datetime.now(UTC_TZ)

        # Calculate burn rate from ALL sessions in the last hour
        burn_rate = calculate_hourly_burn_rate(data["blocks"], current_time)

        # Calculate time to reset
        time_to_reset = time_data["reset_time"] - current_time
        minutes_to_reset = time_to_reset.total_seconds() / 60

        # Calculate predictions for display
        predictions = calculate_predictions(
            current_time,
            time_data["reset_time"],
            burn_rate,
            token_data["tokens_left"],
            args.timezone,
        )

        # Display header
        screen_buffer.extend(print_header())

        # Token Usage section
        token_progress = create_token_progress_bar(token_data["usage_percentage"])
        screen_buffer.append(f"📊 [value]Token Usage:[/]    {token_progress}")
        screen_buffer.append("")

        # Time to Reset section - calculate progress based on actual session duration
        if time_data["start_time"] and time_data["reset_time"]:
            # Calculate actual session duration and elapsed time
            total_session_minutes = (
                time_data["reset_time"] - time_data["start_time"]
            ).total_seconds() / 60
            elapsed_session_minutes = (
                current_time - time_data["start_time"]
            ).total_seconds() / 60
            elapsed_session_minutes = max(
                0, elapsed_session_minutes
            )  # Ensure non-negative
        else:
            # Fallback to 5 hours if times not available
            total_session_minutes = 300
            elapsed_session_minutes = max(0, 300 - minutes_to_reset)

        time_progress = create_time_progress_bar(
            elapsed_session_minutes, total_session_minutes
        )
        screen_buffer.append(f"⏳ [value]Time to Reset:[/]  {time_progress}")
        screen_buffer.append("")

        # Detailed stats
        tokens_details = (
            f"🎯 [value]Tokens:[/]         "
            f"[value]{token_data['tokens_used']:,}[/] / "
            f"[dim]~{token_limit:,}[/] "
            f"([info]{token_data['tokens_left']:,} left[/])"
        )
        screen_buffer.append(tokens_details)
        burn_rate_details = (
            f"🔥 [value]Burn Rate:[/]      "
            f"[warning]{burn_rate:.1f}[/] "
            f"[dim]tokens/min[/]"
        )
        screen_buffer.append(burn_rate_details)
        screen_buffer.append("")

        predicted_end_display = (
            f"🏁 [value]Predicted End:[/] {predictions['predicted_end_str']}"
        )
        screen_buffer.append(predicted_end_display)
        reset_time_display = (
            f"🔄 [value]Token Reset:[/]   {predictions['reset_time_str']}"
        )
        screen_buffer.append(reset_time_display)
        screen_buffer.append("")

        # Update persistent notifications using current conditions
        notifications = handle_notifications(
            token_data,
            predictions["predicted_end_time"],
            time_data["reset_time"],
            current_time,
            args,
        )

        # Normal mode - display existing notifications
        if notifications["show_switch"]:
            switch_msg = (
                f"🔄 [warning]Tokens exceeded {args.plan.upper()} "
                f"limit - switched to custom_max "
                f"({token_data['token_limit']:,})[/]"
            )
            screen_buffer.append(switch_msg)
            screen_buffer.append("")

        if notifications["show_exceed"]:
            exceed_msg = (
                f"🚨 [error]TOKENS EXCEEDED MAX LIMIT! "
                f"({token_data['tokens_used']:,} > "
                f"{token_data['token_limit']:,})[/]"
            )
            screen_buffer.append(exceed_msg)
            screen_buffer.append("")

        if notifications["show_will_run_out"]:
            screen_buffer.append("⚠️  [error]Tokens will run out BEFORE reset![/]")
            screen_buffer.append("")

        # Status line - use configured timezone for consistency
        display_tz = get_display_timezone(args.timezone)
        current_time_display = datetime.now(UTC_TZ).astimezone(display_tz)
        current_time_str = current_time_display.strftime("%H:%M:%S")
        status_line = (
            f"⏰ [dim]{current_time_str}[/] 📝 "
            f"[info]Smooth sailing...[/] | "
            f"[dim]Ctrl+C to exit[/] 🟨"
        )
        screen_buffer.append(status_line)

        # Clear screen and print entire buffer at once with theme support
        console = get_themed_console()
        console.clear()
        for line in screen_buffer[1:]:  # Skip position control
            console.print(line)

        stop_event.wait(timeout=3.0)
=======
def determine_language(args):
    """
    Determine the language to use in order of priority:
    CLI → Config → Env → Auto → Fallback
    """
    import os

    from usage_analyzer.i18n import get_system_locale

    # 1. CLI argument (highest priority)
    if hasattr(args, "language") and args.language and args.language != "auto":
        return args.language

    # 2. User configuration
    config = ThemeConfig()
    user_lang = config.get_user_language()
    if user_lang and user_lang != "auto":
        return user_lang

    # 3. Environment variable
    env_lang = os.environ.get("LANG", "")
    if env_lang.startswith("fr"):
        return "fr"
    elif env_lang.startswith("en"):
        return "en"
    elif env_lang.startswith("es"):
        return "es"
    elif env_lang.startswith("de"):
        return "de"

    # 4. Automatic system detection
    system_locale = get_system_locale()
    if system_locale.startswith("fr"):
        return "fr_FR"
    elif system_locale.startswith("es"):
        return "es_ES"
    elif system_locale.startswith("de"):
        return "de_DE"

    # 5. Default fallback
    return "en_US"
>>>>>>> 4c9e690a


def main():
    """Main monitoring loop."""
    args = parse_args()

    # Handle theme setup
    if args.theme:
        theme_type = ThemeType(args.theme.lower())
        console = get_themed_console(force_theme=theme_type)
    else:
        console = get_themed_console()

    # Handle theme debug flag
    if args.theme_debug:
        from usage_analyzer.themes.console import debug_theme_info

        debug_info = debug_theme_info()
<<<<<<< HEAD
        print_themed("🎨 Theme Detection Debug Information", style="header")
        print_themed(f"Current theme: {debug_info['current_theme']}", style="info")
        print_themed(
            f"Console initialized: {debug_info['console_initialized']}", style="value"
        )

        detector_info = debug_info["detector_info"]
        print_themed("Environment variables:", style="subheader")
        for key, value in detector_info["environment_vars"].items():
            if value:
                print_themed(f"  {key}: {value}", style="label")

        caps = detector_info["terminal_capabilities"]
        print_themed(
            f"Terminal capabilities: {caps['colors']} colors, truecolor: {caps['truecolor']}",
            style="info",
        )
        print_themed(f"Platform: {detector_info['platform']}", style="value")
=======
        print_themed(message="🎨 Theme Detection Debug Information", style="header")
        print_themed(
            message=f"Current theme: {debug_info['current_theme']}", style="info"
        )
        print_themed(
            message=f"Console initialized: {debug_info['console_initialized']}",
            style="value",
        )

        detector_info = debug_info["detector_info"]
        print_themed(message="Environment variables:", style="subheader")
        for key, value in detector_info["environment_vars"].items():
            if value:
                print_themed(message=f"  {key}: {value}", style="label")

        caps = detector_info["terminal_capabilities"]
        print_themed(
            message=f"Terminal capabilities: {caps['colors']} colors, truecolor: {caps['truecolor']}",
            style="info",
        )
        print_themed(message=f"Platform: {detector_info['platform']}", style="value")
>>>>>>> 4c9e690a
        return

    # Create event for clean refresh timing
    stop_event = threading.Event()

    # Setup terminal to prevent input interference
    old_terminal_settings = setup_terminal()

    # For 'custom_max' plan, we need to get data first to determine the limit
    if args.plan == "custom_max":
        print_themed(
<<<<<<< HEAD
            "Fetching initial data to determine custom max token limit...", style="info"
=======
            message="Fetching initial data to determine custom max token limit...",
            style="info",
>>>>>>> 4c9e690a
        )
        initial_data = analyze_usage()
        if initial_data and "blocks" in initial_data:
            token_limit = get_token_limit(args.plan, initial_data["blocks"])
            print_themed(
<<<<<<< HEAD
                f"Custom max token limit detected: {token_limit:,}", style="info"
=======
                message=f"Custom max token limit detected: {token_limit:,}",
                style="info",
>>>>>>> 4c9e690a
            )
        else:
            token_limit = get_token_limit("pro")  # Fallback to pro
            print_themed(
<<<<<<< HEAD
                f"Failed to fetch data, falling back to Pro limit: {token_limit:,}",
=======
                message=f"Failed to fetch data, falling back to Pro limit: {token_limit:,}",
>>>>>>> 4c9e690a
                style="warning",
            )
    else:
        token_limit = get_token_limit(args.plan)

    # Initialize compact formatter if needed
    compact_formatter = None
    if args.compact:
        compact_formatter = CompactFormatter()

    try:
        # Enter alternate screen buffer, clear and hide cursor
        print("\033[?1049h\033[2J\033[H\033[?25l", end="", flush=True)

        # Show loading screen immediately
        show_loading_screen()

<<<<<<< HEAD
        if args.compact:
            run_compact_mode(args, token_limit, compact_formatter, stop_event)
        else:
            run_normal_mode(args, token_limit, stop_event)
=======
        # Import message keys for main display
        from usage_analyzer.i18n.message_keys import ERROR, STATUS, UI

        # Create aligned formatter for consistent spacing across languages
        formatter = get_status_formatter()

        while True:
            # Flush any pending input to prevent display corruption
            flush_input()

            # Build complete screen in buffer
            screen_buffer = []
            screen_buffer.append("\033[H")  # Home position

            data = analyze_usage()
            if not data or "blocks" not in data:
                screen_buffer.extend(print_header())
                screen_buffer.append(f"[error]{_(ERROR.DATA_FETCH_FAILED)}[/]")
                screen_buffer.append("")
                screen_buffer.append(f"[warning]{_(ERROR.POSSIBLE_CAUSES)}[/]")
                screen_buffer.append(f"  • {_(ERROR.NOT_LOGGED_IN)}")
                screen_buffer.append(f"  • {_(ERROR.NETWORK_CONNECTION)}")
                screen_buffer.append("")
                screen_buffer.append(
                    "[dim]Retrying in 3 seconds... (Ctrl+C to exit)[/]"
                )
                # Clear screen and print buffer with theme support
                console = get_themed_console()
                console.clear()
                for line in screen_buffer[1:]:  # Skip position control
                    console.print(line)
                stop_event.wait(timeout=3.0)
                continue

            # Find the active block
            active_block = None
            for block in data["blocks"]:
                if block.get("isActive", False):
                    active_block = block
                    break

            if not active_block:
                screen_buffer.extend(print_header())

                # Use aligned formatter for consistent spacing
                token_usage_line = formatter.format_line(
                    "status.token_usage",
                    "🟢 [[cost.low]" + "░" * 50 + "[/]] 0.0%",
                    "📊",
                )
                screen_buffer.append(token_usage_line)
                screen_buffer.append("")

                tokens_line = formatter.format_line(
                    "status.tokens",
                    f"[value]0[/] / [dim]~{token_limit:,}[/] ([info]0 {_(STATUS.LEFT_WORD)}[/])",
                    "🎯",
                )
                screen_buffer.append(tokens_line)

                burn_rate_line = formatter.format_line(
                    "status.burn_rate", "[warning]0.0[/] [dim]tokens/min[/]", "🔥"
                )
                screen_buffer.append(burn_rate_line)
                screen_buffer.append("")
                # Use configured timezone for time display
                try:
                    display_tz = pytz.timezone(args.timezone)
                except pytz.exceptions.UnknownTimeZoneError:
                    display_tz = pytz.timezone("Europe/Warsaw")
                current_time_display = datetime.now(UTC_TZ).astimezone(display_tz)
                current_time_str = current_time_display.strftime("%H:%M:%S")
                screen_buffer.append(
                    f"⏰ [dim]{current_time_str}[/] 📝 [info]{_(STATUS.NO_ACTIVE_SESSION)}[/] | [dim]{_(UI.EXIT_INSTRUCTION)}[/] 🟨"
                )
                # Clear screen and print buffer with theme support
                console = get_themed_console()
                console.clear()
                for line in screen_buffer[1:]:  # Skip position control
                    console.print(line)
                stop_event.wait(timeout=3.0)
                continue

            # Extract data from active block
            tokens_used = active_block.get("totalTokens", 0)

            # Store original limit for notification
            original_limit = get_token_limit(args.plan)

            # Check if tokens exceed limit and switch to custom_max if needed
            if tokens_used > token_limit and args.plan != "custom_max":
                # Auto-switch to custom_max when any plan limit is exceeded
                new_limit = get_token_limit("custom_max", data["blocks"])
                if new_limit > token_limit:
                    token_limit = new_limit

            usage_percentage = (
                (tokens_used / token_limit) * 100 if token_limit > 0 else 0
            )
            tokens_left = token_limit - tokens_used

            # Time calculations - all internal calculations in UTC
            start_time_str = active_block.get("startTime")
            if start_time_str:
                start_time = datetime.fromisoformat(
                    start_time_str.replace("Z", "+00:00")
                )
                # Ensure start_time is in UTC
                if start_time.tzinfo is None:
                    start_time = UTC_TZ.localize(start_time)
                else:
                    start_time = start_time.astimezone(UTC_TZ)

            # Extract endTime from active block (comes in UTC from usage_analyzer)
            end_time_str = active_block.get("endTime")
            if end_time_str:
                reset_time = datetime.fromisoformat(end_time_str.replace("Z", "+00:00"))
                # Ensure reset_time is in UTC
                if reset_time.tzinfo is None:
                    reset_time = UTC_TZ.localize(reset_time)
                else:
                    reset_time = reset_time.astimezone(UTC_TZ)
            else:
                # Fallback: if no endTime, estimate 5 hours from startTime
                reset_time = (
                    start_time + timedelta(hours=5)
                    if start_time_str
                    else datetime.now(UTC_TZ) + timedelta(hours=5)
                )

            # Always use UTC for internal calculations
            current_time = datetime.now(UTC_TZ)

            # Calculate burn rate from ALL sessions in the last hour
            burn_rate = calculate_hourly_burn_rate(data["blocks"], current_time)

            # Calculate time to reset
            time_to_reset = reset_time - current_time
            minutes_to_reset = time_to_reset.total_seconds() / 60

            # Predicted end calculation - when tokens will run out based on burn rate
            if burn_rate > 0 and tokens_left > 0:
                minutes_to_depletion = tokens_left / burn_rate
                predicted_end_time = current_time + timedelta(
                    minutes=minutes_to_depletion
                )
            else:
                # If no burn rate or tokens already depleted, use reset time
                predicted_end_time = reset_time

            # Display header
            screen_buffer.extend(print_header())

            # Token Usage section with aligned formatting
            token_usage_line = formatter.format_line(
                "status.token_usage", create_token_progress_bar(usage_percentage), "📊"
            )
            screen_buffer.append(token_usage_line)
            screen_buffer.append("")

            # Time to Reset section - calculate progress based on actual session duration
            if start_time_str and end_time_str:
                # Calculate actual session duration and elapsed time
                total_session_minutes = (reset_time - start_time).total_seconds() / 60
                elapsed_session_minutes = (
                    current_time - start_time
                ).total_seconds() / 60
                elapsed_session_minutes = max(
                    0, elapsed_session_minutes
                )  # Ensure non-negative
            else:
                # Fallback to 5 hours if times not available
                total_session_minutes = 300
                elapsed_session_minutes = max(0, 300 - minutes_to_reset)

            time_reset_line = formatter.format_line(
                "status.time_to_reset",
                create_time_progress_bar(
                    elapsed_session_minutes, total_session_minutes
                ),
                "⏳",
            )
            screen_buffer.append(time_reset_line)
            screen_buffer.append("")

            # Detailed stats with aligned formatting
            tokens_line = formatter.format_line(
                "status.tokens",
                f"[value]{tokens_used:,}[/] / [dim]~{token_limit:,}[/] ([info]{tokens_left:,} {_(STATUS.LEFT_WORD)}[/])",
                "🎯",
            )
            screen_buffer.append(tokens_line)

            burn_rate_line = formatter.format_line(
                "status.burn_rate",
                f"[warning]{burn_rate:.1f}[/] [dim]tokens/min[/]",
                "🔥",
            )
            screen_buffer.append(burn_rate_line)
            screen_buffer.append("")

            # Predictions - convert to configured timezone for display
            try:
                local_tz = pytz.timezone(args.timezone)
            except pytz.exceptions.UnknownTimeZoneError:
                local_tz = pytz.timezone("Europe/Warsaw")
            predicted_end_local = predicted_end_time.astimezone(local_tz)
            reset_time_local = reset_time.astimezone(local_tz)

            predicted_end_str = predicted_end_local.strftime("%H:%M")
            reset_time_str = reset_time_local.strftime("%H:%M")
            screen_buffer.append(
                f"🏁 [value]{_(STATUS.PREDICTED_END)}:[/] {predicted_end_str}"
            )
            screen_buffer.append(
                f"🔄 [value]{_(STATUS.TOKEN_RESET)}:[/]   {reset_time_str}"
            )
            screen_buffer.append("")

            # Update persistent notifications using current conditions
            show_switch_notification = update_notification_state(
                "switch_to_custom", token_limit > original_limit, current_time
            )
            show_exceed_notification = update_notification_state(
                "exceed_max_limit", tokens_used > token_limit, current_time
            )
            show_tokens_will_run_out = update_notification_state(
                "tokens_will_run_out", predicted_end_time < reset_time, current_time
            )

            # Display persistent notifications
            from usage_analyzer.i18n.message_keys import NOTIFICATION

            if show_switch_notification:
                screen_buffer.append(
                    f"🔄 [warning]{_(NOTIFICATION.SWITCH_TO_CUSTOM)} ({token_limit:,})[/]"
                )
                screen_buffer.append("")

            if show_exceed_notification:
                screen_buffer.append(
                    f"🚨 [error]{_(NOTIFICATION.TOKENS_EXCEEDED_MAX)} ({tokens_used:,} > {token_limit:,})[/]"
                )
                screen_buffer.append("")

            if show_tokens_will_run_out:
                screen_buffer.append(f"⚠️  [error]{_(NOTIFICATION.TOKENS_EXHAUSTED)}[/]")
                screen_buffer.append("")

            # Status line - use configured timezone for consistency
            try:
                display_tz = pytz.timezone(args.timezone)
            except pytz.exceptions.UnknownTimeZoneError:
                display_tz = pytz.timezone("Europe/Warsaw")

            current_time_display = datetime.now(UTC_TZ).astimezone(display_tz)
            current_time_str = current_time_display.strftime("%H:%M:%S")
            screen_buffer.append(
                f"⏰ [dim]{current_time_str}[/] 📝 [info]{_(UI.STATUS_RUNNING)}[/] | [dim]{_(UI.EXIT_INSTRUCTION)}[/] 🟨"
            )

            # Clear screen and print entire buffer at once with theme support
            console = get_themed_console()
            console.clear()
            for line in screen_buffer[1:]:  # Skip position control
                console.print(line)

            stop_event.wait(timeout=3.0)

>>>>>>> 4c9e690a
    except KeyboardInterrupt:
        # Set the stop event for immediate response
        stop_event.set()
        # Restore terminal settings
        restore_terminal(old_terminal_settings)
        from usage_analyzer.i18n.message_keys import UI

        print_themed(message=f"\n\n{_(UI.MONITORING_STOPPED)}", style="info")
        sys.exit(0)
    except Exception as e:
        # Restore terminal on any error
        restore_terminal(old_terminal_settings)
        print(f"\n\nError: {e}")
        raise


if __name__ == "__main__":
    # Parse arguments first
    args = parse_args()

    # Determine and initialize language
    language = determine_language(args)
    init_translations(language)

    # Run main function
    main()<|MERGE_RESOLUTION|>--- conflicted
+++ resolved
@@ -8,15 +8,12 @@
 import pytz
 
 from usage_analyzer.api import analyze_usage
-<<<<<<< HEAD
 from usage_analyzer.output import CompactFormatter
 from usage_analyzer.themes import ThemeType, get_themed_console, print_themed
-=======
 from usage_analyzer.i18n import _, init_translations
 from usage_analyzer.themes import ThemeType, get_themed_console, print_themed
 from usage_analyzer.themes.config import ThemeConfig
 from usage_analyzer.utils.alignment import get_status_formatter
->>>>>>> 4c9e690a
 
 # All internal calculations use UTC, display timezone is configurable
 UTC_TZ = pytz.UTC
@@ -33,7 +30,6 @@
 }
 
 
-<<<<<<< HEAD
 def get_display_timezone(timezone_str):
     """Get a timezone object, falling back to default if invalid."""
     try:
@@ -42,8 +38,6 @@
         return pytz.timezone(DEFAULT_TIMEZONE)
 
 
-=======
->>>>>>> 4c9e690a
 def update_notification_state(notification_type, condition_met, current_time):
     """Update notification state and return whether to show notification."""
     state = notification_states[notification_type]
@@ -124,11 +118,8 @@
 
 def print_header():
     """Return the stylized header with sparkles as a list of strings."""
-<<<<<<< HEAD
-=======
     from usage_analyzer.i18n.message_keys import UI
 
->>>>>>> 4c9e690a
     # Build header components for theme-aware styling
     sparkles = "✦ ✧ ✦ ✧"
     title = _(UI.HEADER_TITLE)
@@ -282,12 +273,12 @@
         help="Show theme detection debug information and exit",
     )
     parser.add_argument(
-<<<<<<< HEAD
         "--compact",
         "-c",
         action="store_true",
         help="Compact single-line display mode for tmux integration",
-=======
+    )
+    parser.add_argument(
         "--language",
         "--lang",
         type=str,
@@ -295,7 +286,6 @@
         default="auto",
         help="Interface language (fr=French, en=English, es=Spanish, "
         "de=German, auto=system detection)",
->>>>>>> 4c9e690a
     )
     return parser.parse_args()
 
@@ -355,7 +345,6 @@
             pass
 
 
-<<<<<<< HEAD
 def fetch_and_validate_data():
     """Fetch usage data and validate it's available."""
     data = analyze_usage()
@@ -813,7 +802,6 @@
             console.print(line)
 
         stop_event.wait(timeout=3.0)
-=======
 def determine_language(args):
     """
     Determine the language to use in order of priority:
@@ -855,7 +843,6 @@
 
     # 5. Default fallback
     return "en_US"
->>>>>>> 4c9e690a
 
 
 def main():
@@ -874,7 +861,6 @@
         from usage_analyzer.themes.console import debug_theme_info
 
         debug_info = debug_theme_info()
-<<<<<<< HEAD
         print_themed("🎨 Theme Detection Debug Information", style="header")
         print_themed(f"Current theme: {debug_info['current_theme']}", style="info")
         print_themed(
@@ -893,7 +879,6 @@
             style="info",
         )
         print_themed(f"Platform: {detector_info['platform']}", style="value")
-=======
         print_themed(message="🎨 Theme Detection Debug Information", style="header")
         print_themed(
             message=f"Current theme: {debug_info['current_theme']}", style="info"
@@ -915,7 +900,6 @@
             style="info",
         )
         print_themed(message=f"Platform: {detector_info['platform']}", style="value")
->>>>>>> 4c9e690a
         return
 
     # Create event for clean refresh timing
@@ -927,32 +911,23 @@
     # For 'custom_max' plan, we need to get data first to determine the limit
     if args.plan == "custom_max":
         print_themed(
-<<<<<<< HEAD
             "Fetching initial data to determine custom max token limit...", style="info"
-=======
             message="Fetching initial data to determine custom max token limit...",
             style="info",
->>>>>>> 4c9e690a
         )
         initial_data = analyze_usage()
         if initial_data and "blocks" in initial_data:
             token_limit = get_token_limit(args.plan, initial_data["blocks"])
             print_themed(
-<<<<<<< HEAD
                 f"Custom max token limit detected: {token_limit:,}", style="info"
-=======
                 message=f"Custom max token limit detected: {token_limit:,}",
                 style="info",
->>>>>>> 4c9e690a
             )
         else:
             token_limit = get_token_limit("pro")  # Fallback to pro
             print_themed(
-<<<<<<< HEAD
                 f"Failed to fetch data, falling back to Pro limit: {token_limit:,}",
-=======
                 message=f"Failed to fetch data, falling back to Pro limit: {token_limit:,}",
->>>>>>> 4c9e690a
                 style="warning",
             )
     else:
@@ -970,12 +945,10 @@
         # Show loading screen immediately
         show_loading_screen()
 
-<<<<<<< HEAD
         if args.compact:
             run_compact_mode(args, token_limit, compact_formatter, stop_event)
         else:
             run_normal_mode(args, token_limit, stop_event)
-=======
         # Import message keys for main display
         from usage_analyzer.i18n.message_keys import ERROR, STATUS, UI
 
@@ -1245,7 +1218,6 @@
 
             stop_event.wait(timeout=3.0)
 
->>>>>>> 4c9e690a
     except KeyboardInterrupt:
         # Set the stop event for immediate response
         stop_event.set()
