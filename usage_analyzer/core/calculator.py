--- conflicted
+++ resolved
@@ -31,15 +31,18 @@
 
         # Calculate rates
         tokens_per_minute = total_tokens / block.duration_minutes
-<<<<<<< HEAD
         cost_per_hour = (block.cost_usd / block.duration_minutes) * 60 if block.duration_minutes > 0 else 0
-=======
+
+        return BurnRate(
+            tokens_per_minute=tokens_per_minute,
+            cost_per_hour=cost_per_hour
+        )
+
         cost_per_hour = (
             (block.cost_usd / block.duration_minutes) * 60
             if block.duration_minutes > 0
             else 0
         )
->>>>>>> 4c9e690a
 
         return BurnRate(
             tokens_per_minute=tokens_per_minute, cost_per_hour=cost_per_hour
@@ -77,5 +80,6 @@
         return UsageProjection(
             projected_total_tokens=int(projected_total_tokens),
             projected_total_cost=projected_total_cost,
+            remaining_minutes=int(remaining_minutes)
             remaining_minutes=int(remaining_minutes),
         )