--- conflicted
+++ resolved
@@ -124,21 +124,15 @@
         """Create a unique identifier for deduplication using message ID and request ID."""
         # Try to get message ID from different possible locations
         message_id = None
-<<<<<<< HEAD
         request_id = data.get('requestId') or data.get('request_id')
-=======
         request_id = data.get("requestId") or data.get("request_id")
->>>>>>> 4c9e690a
 
         # Check different message structures
         if "message" in data and isinstance(data["message"], dict):
             message_id = data["message"].get("id")
         else:
-<<<<<<< HEAD
             message_id = data.get('message_id')
-=======
             message_id = data.get("message_id")
->>>>>>> 4c9e690a
 
         if message_id is None or request_id is None:
             return None
@@ -154,17 +148,13 @@
             if "timestamp" not in data:
                 return None
 
-<<<<<<< HEAD
             timestamp = datetime.fromisoformat(data['timestamp'].replace('Z', '+00:00'))
-=======
             timestamp = datetime.fromisoformat(data["timestamp"].replace("Z", "+00:00"))
->>>>>>> 4c9e690a
 
             # Handle both nested and flat usage data
             usage = data.get("usage", {})
             if not usage:
                 # Try extracting from message structure
-<<<<<<< HEAD
                 message = data.get('message', {})
                 usage = message.get('usage', {})
 
@@ -173,16 +163,14 @@
             output_tokens = usage.get('output_tokens', 0) or 0
             cache_creation_tokens = usage.get('cache_creation_input_tokens', 0) or 0
             cache_read_tokens = usage.get('cache_read_input_tokens', 0) or 0
-=======
-                message = data.get("message", {})
-                usage = message.get("usage", {})
+            message = data.get("message", {})
+            usage = message.get("usage", {})
 
             # Extract token counts
             input_tokens = usage.get("input_tokens", 0) or 0
             output_tokens = usage.get("output_tokens", 0) or 0
             cache_creation_tokens = usage.get("cache_creation_input_tokens", 0) or 0
             cache_read_tokens = usage.get("cache_read_input_tokens", 0) or 0
->>>>>>> 4c9e690a
 
             # Create entry data for cost calculation
             entry_data = {
