--- conflicted
+++ resolved
@@ -10,11 +10,7 @@
 
 from usage_analyzer.core.calculator import BurnRateCalculator
 from usage_analyzer.models.data_structures import SessionBlock
-<<<<<<< HEAD
 from usage_analyzer.themes import get_themed_console, print_themed
-=======
-from usage_analyzer.themes import print_themed
->>>>>>> 4c9e690a
 from usage_analyzer.utils.pricing_fetcher import ClaudePricingFetcher
 
 
@@ -28,11 +24,7 @@
 
     def print_summary(self, blocks: List[SessionBlock]) -> None:
         """Print a themed summary of session blocks."""
-<<<<<<< HEAD
-        console = get_themed_console()
-=======
         from usage_analyzer.i18n.message_keys import REPORT
->>>>>>> 4c9e690a
 
         if not blocks:
             print_themed(message_key=REPORT.NO_SESSION_BLOCKS, style="warning")
@@ -41,11 +33,6 @@
         active_blocks = [b for b in blocks if b.is_active]
         completed_blocks = [b for b in blocks if not b.is_active and not b.is_gap]
 
-<<<<<<< HEAD
-        print_themed("📊 Session Summary", style="header")
-        print_themed(f"Active sessions: {len(active_blocks)}", style="info")
-        print_themed(f"Completed sessions: {len(completed_blocks)}", style="value")
-=======
         print_themed(message_key=REPORT.SESSION_SUMMARY, style="header")
         print_themed(
             message_key=REPORT.ACTIVE_SESSIONS, style="info", count=len(active_blocks)
@@ -55,21 +42,16 @@
             style="value",
             count=len(completed_blocks),
         )
->>>>>>> 4c9e690a
 
         if active_blocks:
             for block in active_blocks:
                 total_tokens = self._calculate_total_tokens(block.per_model_stats)
-<<<<<<< HEAD
-                print_themed(f"  • Session {block.id}: {total_tokens:,} tokens", style="usage.total")
-=======
                 print_themed(
                     message_key=REPORT.SESSION_ID_TOKENS,
                     style="usage.total",
                     id=block.id,
                     tokens=f"{total_tokens:,}",
                 )
->>>>>>> 4c9e690a
 
     def print_costs(self, blocks: List[SessionBlock]) -> None:
         """Print themed cost breakdown."""
@@ -90,23 +72,15 @@
         else:
             style = "cost.low"
 
-<<<<<<< HEAD
-        print_themed(f"💰 Total Cost: ${total_cost:.4f}", style=style)
-=======
         print_themed(
             message_key=REPORT.TOTAL_COST, style=style, cost=f"${total_cost:.4f}"
         )
->>>>>>> 4c9e690a
 
     def format_blocks(self, blocks: List[SessionBlock]) -> str:
         """Format blocks as JSON string matching response_final.json structure."""
         output = {"blocks": [self._block_to_dict(block) for block in blocks]}
         return json.dumps(output, indent=2, default=str)
 
-<<<<<<< HEAD
-
-=======
->>>>>>> 4c9e690a
     def _calculate_total_tokens(
         self, per_model_stats: Dict[str, Dict[str, Any]]
     ) -> int:
