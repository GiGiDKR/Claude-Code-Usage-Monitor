"""Theme-aware Rich console management."""

from typing import Optional

from rich.console import Console

from .config import ThemeConfig
from .detector import ThemeDetector
from .themes import ThemeType, get_theme

# Global console instance
_console: Optional[Console] = None
_current_theme: Optional[ThemeType] = None


def get_themed_console(force_theme: Optional[ThemeType] = None) -> Console:
    """Get a theme-aware Rich console instance.

    Args:
        force_theme: Force a specific theme (overrides detection)

    Returns:
        Configured Rich Console instance
    """
    global _console, _current_theme

    # Determine theme to use
    if force_theme is not None:
        theme_to_use = force_theme
    else:
        # Check user config first
        config = ThemeConfig()
        user_preference = config.get_user_theme_preference()

        if user_preference and user_preference != ThemeType.AUTO:
            theme_to_use = user_preference
        else:
            # Auto-detect theme
            detector = ThemeDetector()
            theme_to_use = detector.detect_theme()

    # Create or update console if theme changed
    if _console is None or _current_theme != theme_to_use:
        theme = get_theme(theme_to_use)
        _console = Console(theme=theme, force_terminal=True)
        _current_theme = theme_to_use

    return _console


<<<<<<< HEAD
def print_themed(*args, style: Optional[str] = None, end: str = "\n", **kwargs) -> None:
    """Themed print function using Rich console.
=======
def print_themed(
    message_key: Optional[str] = None,
    message: Optional[str] = None,
    style: Optional[str] = None,
    end: str = "\n",
    **format_kwargs,
) -> None:
    """Themed print function with i18n support using Rich console.
>>>>>>> 4c9e690a

    Args:
        message_key: Clé de traduction i18n (ex: "error.data_fetch_failed")
        message: Message direct (pour compatibilité descendante)
        style: Rich style to apply
        end: String appended after the last value
        **format_kwargs: Variables pour formatage de la chaîne traduite

    Examples:
        # Mode i18n avec traduction
        print_themed(message_key="error.data_fetch_failed", style="error")

        # Mode i18n avec variables
        print_themed(
            message_key="notification.limit_exceeded",
            style="warning",
            plan="PRO",
            limit="100,000"
        )

        # Mode legacy (compatibilité descendante)
        print_themed(message="Hello world", style="info")
    """
    console = get_themed_console()

    # Déterminer le texte à afficher
    if message_key:
        # Mode i18n : traduction + formatage
        try:
            from ..i18n import _

            translated = _(message_key)

            if format_kwargs:
                formatted_text = translated.format(**format_kwargs)
            else:
                formatted_text = translated

        except (ImportError, KeyError) as e:
            # Fallback en cas d'erreur i18n
            formatted_text = f"[i18n error: {message_key}]"
            console.print(
                f"Warning: Translation failed for '{message_key}': {e}", style="dim red"
            )
    else:
        # Mode legacy : message direct
        formatted_text = message or ""

    # Affichage avec style Rich
    console.print(formatted_text, style=style, end=end)


def get_current_theme() -> Optional[ThemeType]:
    """Get the currently active theme type.

    Returns:
        Current theme type or None if not initialized
    """
    return _current_theme


def reset_console() -> None:
    """Reset the console instance (forces re-detection on next use)."""
    global _console, _current_theme
    _console = None
    _current_theme = None


def debug_theme_info() -> dict:
    """Get comprehensive debug information about current theme setup.

    Returns:
        Dictionary with debug information
    """
    detector = ThemeDetector()
    config = ThemeConfig()

    return {
        "current_theme": _current_theme.value if _current_theme else None,
        "console_initialized": _console is not None,
        "detector_info": detector.get_debug_info(),
        "config_info": config.get_debug_info(),
        "rich_available": True,
    }<|MERGE_RESOLUTION|>--- conflicted
+++ resolved
@@ -48,10 +48,6 @@
     return _console
 
 
-<<<<<<< HEAD
-def print_themed(*args, style: Optional[str] = None, end: str = "\n", **kwargs) -> None:
-    """Themed print function using Rich console.
-=======
 def print_themed(
     message_key: Optional[str] = None,
     message: Optional[str] = None,
@@ -60,7 +56,6 @@
     **format_kwargs,
 ) -> None:
     """Themed print function with i18n support using Rich console.
->>>>>>> 4c9e690a
 
     Args:
         message_key: Clé de traduction i18n (ex: "error.data_fetch_failed")
