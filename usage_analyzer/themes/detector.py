"""Theme detection logic for automatic light/dark theme selection."""

import os
import subprocess
import sys
from typing import Optional

from .themes import ThemeType


class ThemeDetector:
    """Detects appropriate theme based on terminal environment."""

    def __init__(self):
        self._cached_theme: Optional[ThemeType] = None

    def detect_theme(self, force_detection: bool = False) -> ThemeType:
        """Detect the appropriate theme for the current terminal.

        Args:
            force_detection: Force re-detection even if cached

        Returns:
            ThemeType enum value
        """
        if self._cached_theme is not None and not force_detection:
            return self._cached_theme

        detected = self._detect_theme_impl()
        self._cached_theme = detected
        return detected

    def _detect_theme_impl(self) -> ThemeType:
        """Implementation of theme detection logic."""
        # Method 1: Check environment variables
        env_theme = self._detect_from_environment()
        if env_theme is not None:
            return env_theme

        # Method 2: Check terminal program
        program_theme = self._detect_from_terminal_program()
        if program_theme is not None:
            return program_theme

        # Method 3: Advanced terminal background detection
        bg_theme = self._detect_from_terminal_background()
        if bg_theme is not None:
            return bg_theme

        # Method 4: Check COLORFGBG variable
        colorfgbg_theme = self._detect_from_colorfgbg()
        if colorfgbg_theme is not None:
            return colorfgbg_theme

        # Method 5: Platform-specific detection
        platform_theme = self._detect_from_platform()
        if platform_theme is not None:
            return platform_theme

        # Default fallback - most terminals are dark
        return ThemeType.DARK

    def _detect_from_environment(self) -> Optional[ThemeType]:
        """Detect theme from environment variables."""
        # Check for explicit theme setting
        claude_theme = os.environ.get("CLAUDE_MONITOR_THEME", "").lower()
        if claude_theme in ("light", "dark"):
            return ThemeType.LIGHT if claude_theme == "light" else ThemeType.DARK

        # Check terminal-specific variables
        if os.environ.get("ITERM_PROFILE"):
            # iTerm2 sets this - check for common light profile names
            profile = os.environ.get("ITERM_PROFILE", "").lower()
            if any(word in profile for word in ["light", "bright", "white"]):
                return ThemeType.LIGHT
            elif any(word in profile for word in ["dark", "black"]):
                return ThemeType.DARK

        return None

    def _detect_from_terminal_program(self) -> Optional[ThemeType]:
        """Detect theme from terminal program identification."""
        term_program = os.environ.get("TERM_PROGRAM", "").lower()

        # VS Code integrated terminal
        if term_program == "vscode":
            # VS Code usually reflects the editor theme
            # Check for theme hints in environment
            if (
                "VSCODE_DARK" in os.environ
                or "dark" in os.environ.get("COLORTERM", "").lower()
            ):
                return ThemeType.DARK
            elif (
                "VSCODE_LIGHT" in os.environ
                or "light" in os.environ.get("COLORTERM", "").lower()
            ):
                return ThemeType.LIGHT

        # Windows Terminal
        elif "windowsterminal" in term_program:
            # Default to dark for Windows Terminal
            return ThemeType.DARK

        return None

    def _detect_from_colorfgbg(self) -> Optional[ThemeType]:
        """Detect theme from COLORFGBG environment variable."""
        colorfgbg = os.environ.get("COLORFGBG", "")
        if not colorfgbg:
            return None

        try:
            # COLORFGBG format: "foreground;background"
            if ";" in colorfgbg:
                fg, bg = colorfgbg.split(";", 1)
                bg_num = int(bg)

                # Background colors 0-7 are typically dark
                # Background colors 8-15 are typically light
                if bg_num <= 7:
                    return ThemeType.DARK
                else:
                    return ThemeType.LIGHT
        except (ValueError, IndexError):
            pass

        return None

    def _detect_from_terminal_background(self) -> Optional[ThemeType]:
        """Advanced terminal background color detection using escape sequences."""
        if not sys.stdout.isatty():
            return None

        try:
            # Query terminal background color using OSC 11
            # This is a more advanced method but may not work in all terminals
            import select
            import termios
            import tty

            # Save current terminal settings
<<<<<<< HEAD
            old_settings = termios.tcgetattr(sys.stdout.fileno())

            try:
                # Set terminal to raw mode
                tty.setraw(sys.stdout.fileno())
=======
            old_settings = termios.tcgetattr(sys.stdin)

            try:
                # Set terminal to raw mode
                tty.setraw(sys.stdin.fileno())
>>>>>>> 4c9e690a

                # Send OSC 11 query (query background color)
                sys.stdout.write("\033]11;?\033\\")
                sys.stdout.flush()

                # Wait for response with timeout
                if select.select([sys.stdin], [], [], 0.1)[0]:
                    response = ""
                    while True:
                        if select.select([sys.stdin], [], [], 0.05)[0]:
                            char = sys.stdin.read(1)
                            response += char
                            # Look for end of OSC response
                            if char == "\\" and response.endswith("\033\\"):
                                break
                            if len(response) > 50:  # Prevent infinite loop
                                break
                        else:
                            break

                    # Parse response: \033]11;rgb:RRRR/GGGG/BBBB\033\
                    if "rgb:" in response:
                        try:
                            rgb_part = response.split("rgb:")[1].split("\033")[0]
                            r, g, b = rgb_part.split("/")
                            # Convert hex to decimal
                            r_val = int(r[:2], 16) if len(r) >= 2 else 0
                            g_val = int(g[:2], 16) if len(g) >= 2 else 0
                            b_val = int(b[:2], 16) if len(b) >= 2 else 0

                            # Calculate luminance
                            luminance = (
                                0.299 * r_val + 0.587 * g_val + 0.114 * b_val
                            ) / 255

                            # Threshold: > 0.5 is light, <= 0.5 is dark
                            return (
                                ThemeType.LIGHT if luminance > 0.5 else ThemeType.DARK
                            )

                        except (ValueError, IndexError):
                            pass

            finally:
                # Restore terminal settings
                termios.tcsetattr(sys.stdin, termios.TCSADRAIN, old_settings)

<<<<<<< HEAD
        except (ImportError, OSError, AttributeError):
            # termios not available or operation failed
            pass
=======
        except (ImportError, OSError):
            # termios not available or operation failed
            pass
        except Exception:
            # Fallback for any other exception
            pass
            pass
>>>>>>> 4c9e690a

        return None

    def _detect_terminal_capabilities(self) -> dict:
        """Detect terminal color capabilities."""
        capabilities = {"colors": 0, "truecolor": False, "force_color": False}

        # Check TERM environment variable
        term = os.environ.get("TERM", "")
        if "256color" in term:
            capabilities["colors"] = 256
        elif "color" in term:
            capabilities["colors"] = 8

        # Check for truecolor support
        colorterm = os.environ.get("COLORTERM", "")
        if colorterm in ("truecolor", "24bit"):
            capabilities["truecolor"] = True
            capabilities["colors"] = 16777216

        # Check for forced color
        if os.environ.get("FORCE_COLOR") or os.environ.get("CLICOLOR_FORCE"):
            capabilities["force_color"] = True

        return capabilities

    def _detect_from_platform(self) -> Optional[ThemeType]:
        """Platform-specific theme detection."""
        if sys.platform == "darwin":  # macOS
            return self._detect_macos_theme()
        elif sys.platform.startswith("win"):  # Windows
            return self._detect_windows_theme()
        elif sys.platform.startswith("linux"):  # Linux
            return self._detect_linux_theme()

        return None

    def _detect_macos_theme(self) -> Optional[ThemeType]:
        """Detect macOS system theme."""
        try:
            # Check system appearance
            result = subprocess.run(
                ["defaults", "read", "-g", "AppleInterfaceStyle"],
                capture_output=True,
                text=True,
                timeout=2,
            )

            if result.returncode == 0 and "dark" in result.stdout.lower():
                return ThemeType.DARK
            else:
                # No dark mode setting found = light mode
                return ThemeType.LIGHT
        except (
            subprocess.TimeoutExpired,
            subprocess.SubprocessError,
            FileNotFoundError,
        ):
            pass

        return None

    def _detect_windows_theme(self) -> Optional[ThemeType]:
        """Detect Windows system theme."""
        try:
            import winreg

            with winreg.OpenKey(
                winreg.HKEY_CURRENT_USER,
                r"SOFTWARE\Microsoft\Windows\CurrentVersion\Themes\Personalize",
            ) as key:
                value, _ = winreg.QueryValueEx(key, "AppsUseLightTheme")
                return ThemeType.LIGHT if value == 1 else ThemeType.DARK
        except (ImportError, OSError, FileNotFoundError):
            pass

        return None

    def _detect_linux_theme(self) -> Optional[ThemeType]:
        """Detect Linux desktop theme."""
        # Check GNOME theme
        if os.environ.get("XDG_CURRENT_DESKTOP", "").lower() == "gnome":
            try:
                result = subprocess.run(
                    ["gsettings", "get", "org.gnome.desktop.interface", "gtk-theme"],
                    capture_output=True,
                    text=True,
                    timeout=2,
                )

                if result.returncode == 0:
                    theme = result.stdout.strip().lower()
                    if "dark" in theme:
                        return ThemeType.DARK
                    elif "light" in theme:
                        return ThemeType.LIGHT
            except (
                subprocess.TimeoutExpired,
                subprocess.SubprocessError,
                FileNotFoundError,
            ):
                pass

        return None

    def get_debug_info(self) -> dict:
        """Get debug information about theme detection."""
        return {
            "detected_theme": self.detect_theme().value,
            "environment_vars": {
                "CLAUDE_MONITOR_THEME": os.environ.get("CLAUDE_MONITOR_THEME"),
                "TERM_PROGRAM": os.environ.get("TERM_PROGRAM"),
                "ITERM_PROFILE": os.environ.get("ITERM_PROFILE"),
                "COLORFGBG": os.environ.get("COLORFGBG"),
                "COLORTERM": os.environ.get("COLORTERM"),
                "XDG_CURRENT_DESKTOP": os.environ.get("XDG_CURRENT_DESKTOP"),
                "TERM": os.environ.get("TERM"),
                "FORCE_COLOR": os.environ.get("FORCE_COLOR"),
                "CLICOLOR_FORCE": os.environ.get("CLICOLOR_FORCE"),
            },
            "platform": sys.platform,
            "terminal_capabilities": self._detect_terminal_capabilities(),
            "is_tty": sys.stdout.isatty(),
            "detection_methods": [
                "environment_vars",
                "terminal_program",
                "terminal_background",
                "colorfgbg",
                "platform_specific",
            ],
        }<|MERGE_RESOLUTION|>--- conflicted
+++ resolved
@@ -140,19 +140,11 @@
             import tty
 
             # Save current terminal settings
-<<<<<<< HEAD
-            old_settings = termios.tcgetattr(sys.stdout.fileno())
-
-            try:
-                # Set terminal to raw mode
-                tty.setraw(sys.stdout.fileno())
-=======
             old_settings = termios.tcgetattr(sys.stdin)
 
             try:
                 # Set terminal to raw mode
                 tty.setraw(sys.stdin.fileno())
->>>>>>> 4c9e690a
 
                 # Send OSC 11 query (query background color)
                 sys.stdout.write("\033]11;?\033\\")
@@ -200,11 +192,6 @@
                 # Restore terminal settings
                 termios.tcsetattr(sys.stdin, termios.TCSADRAIN, old_settings)
 
-<<<<<<< HEAD
-        except (ImportError, OSError, AttributeError):
-            # termios not available or operation failed
-            pass
-=======
         except (ImportError, OSError):
             # termios not available or operation failed
             pass
@@ -212,7 +199,6 @@
             # Fallback for any other exception
             pass
             pass
->>>>>>> 4c9e690a
 
         return None
 
